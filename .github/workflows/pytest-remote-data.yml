--- conflicted
+++ resolved
@@ -101,11 +101,8 @@
           BSRN_FTP_USERNAME: ${{ secrets.BSRN_FTP_USERNAME }}
           BSRN_FTP_PASSWORD: ${{ secrets.BSRN_FTP_PASSWORD }}
           ECMWF_API_KEY: ${{ secrets.ECMWF_API_KEY }}
-<<<<<<< HEAD
-=======
           EARTHDATA_USERNAME: ${{ secrets.EARTHDATA_USERNAME }}
           EARTHDATA_PASSWORD: ${{ secrets.EARTHDATA_PASSWORD }}
->>>>>>> 5b41b3f2
         run: pytest tests/iotools --cov=./ --cov-report=xml --remote-data
 
       - name: Upload coverage to Codecov
