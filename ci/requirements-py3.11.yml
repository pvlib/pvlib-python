name: test_env
channels:
    - defaults
    - conda-forge
dependencies:
    - coveralls
    - cython
    - ephem
    - h5py
<<<<<<< HEAD
    # - numba  # https://github.com/numba/numba/issues/8304
=======
    - netcdf4
    - numba
>>>>>>> e643dc3f
    - numpy >= 1.16.0
    - pandas >= 0.25.0
    - pip
    - pytest
    - pytest-cov
    - pytest-mock
    - requests-mock
    - pytest-timeout
    - pytest-rerunfailures
    - pytest-remotedata
    - python=3.11
    - pytz
    - requests
    - scipy >= 1.4.0
    - statsmodels
    - pip:
        - nrel-pysam>=2.0
        - pvfactors==1.5.2<|MERGE_RESOLUTION|>--- conflicted
+++ resolved
@@ -7,12 +7,7 @@
     - cython
     - ephem
     - h5py
-<<<<<<< HEAD
-    # - numba  # https://github.com/numba/numba/issues/8304
-=======
-    - netcdf4
     - numba
->>>>>>> e643dc3f
     - numpy >= 1.16.0
     - pandas >= 0.25.0
     - pip
