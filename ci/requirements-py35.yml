--- conflicted
+++ resolved
@@ -24,11 +24,6 @@
     - shapely  # pvfactors dependency
     - siphon  # conda-forge
     - pip:
-<<<<<<< HEAD
-        - nrel-pysam
-        - pvfactors==1.0.1
-        - pytest-rerunfailures # conda version is >3.6
-=======
         - nrel-pysam>=2.0
         - pvfactors==1.0.1
->>>>>>> 160c32b0
+        - pytest-rerunfailures # conda version is >3.6