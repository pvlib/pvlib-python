--- conflicted
+++ resolved
@@ -29,14 +29,11 @@
 
 Enhancements
 ~~~~~~~~~~~~
-<<<<<<< HEAD
 * Added a new irradiance decomposition model :py:func:`pvlib.irradiance.orgill_hollands`. (:pull:`1730`)
-=======
 * The return values of :py:func:`pvlib.pvsystem.calcparams_desoto`,
   :py:func:`pvlib.pvsystem.calcparams_cec`, and
   :py:func:`pvlib.pvsystem.calcparams_pvsyst` are all numeric types and have
   the same Python type as the `effective_irradiance` and `temp_cell` parameters. (:issue:`1626`, :pull:`1700`)
-
 * Added `map_variables` parameter to :py:func:`pvlib.iotools.read_srml`
   and :py:func:`pvlib.iotools.read_srml_month_from_solardat` (:pull:`1773`)
 * Allow passing keyword arguments to :py:func:`scipy:scipy.optimize.brentq` and
@@ -47,8 +44,6 @@
   tolerance and number of iterations can be set.
   (:issue:`1249`, :pull:`1764`)
 * Improved `ModelChainResult.__repr__` (:pull:`1236`)
-
->>>>>>> cfd6e782
 
 Bug fixes
 ~~~~~~~~~
@@ -75,12 +70,9 @@
 Contributors
 ~~~~~~~~~~~~
 * Taos Transue (:ghuser:`reepoi`)
-<<<<<<< HEAD
 * Nicholas Riedel-Lyngskær (:ghuser:`nicorie`)
-=======
 * Adam R. Jensen (:ghuser:`AdamRJensen`)
 * Echedey Luis (:ghuser:`echedey-ls`)
 * Cliff Hansen (:ghuser:`cwhanse`)
 * Cédric Leroy (:ghuser:`cedricleroy`)
-* Jean-Baptiste Pasquier (:ghuser:`pasquierjb`)
->>>>>>> cfd6e782
+* Jean-Baptiste Pasquier (:ghuser:`pasquierjb`)