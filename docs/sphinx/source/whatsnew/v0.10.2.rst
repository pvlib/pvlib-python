--- conflicted
+++ resolved
@@ -74,8 +74,5 @@
 * Anton Driesse (:ghuser:`adriesse`)
 * Lukas Grossar (:ghuser:`tongpu`)
 * Areeba Turabi (:ghuser:`aturabi`)
-<<<<<<< HEAD
 * Saurabh Aneja (:ghuser:`spaneja`)
-=======
-* Miroslav Šedivý (:ghuser:`eumiro`)
->>>>>>> 27a3a07e
+* Miroslav Šedivý (:ghuser:`eumiro`)