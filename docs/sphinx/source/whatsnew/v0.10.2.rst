.. _whatsnew_01020:


v0.10.2 (Anticipated September, 2023)
-------------------------------------


Deprecations
~~~~~~~~~~~~


Enhancements
~~~~~~~~~~~~
* Added support for dates to be specified as strings in the iotools get functions:
  :py:func:`pvlib.iotools.get_pvgis_hourly`, :py:func:`pvlib.iotools.get_cams`,
  :py:func:`pvlib.iotools.get_bsrn`, and :py:func:`pvlib.iotools.read_midc_raw_data_from_nrel`.
  (:pull:`1800`)
* Added option to infer threshold values for 
  :py:func:`pvlib.clearsky.detect_clearsky` (:pull:`1784`)


Bug fixes
~~~~~~~~~
* :py:func:`~pvlib.iotools.get_psm3` no longer incorrectly returns clear-sky
  DHI instead of clear-sky GHI when requesting ``ghi_clear``. (:pull:`1819`)

Testing
~~~~~~~
* Added GitHub action to lint file changes with Flake8, replacing Stickler-CI.
  (:issue:`776`, :issue:`1722`, :pull:`1786`)

Documentation
~~~~~~~~~~~~~
* Removed Stickler-CI integration as the service has ceased June 2023.
  (:issue:`1722`, :pull:`1723`)

Requirements
~~~~~~~~~~~~


Contributors
~~~~~~~~~~~~
* Adam R. Jensen (:ghuser:`AdamRJensen`)
<<<<<<< HEAD
* Abigail Jones (:ghuser:`ajonesr`)
=======
* Taos Transue (:ghuser:`reepoi`)
>>>>>>> 996361d5
<|MERGE_RESOLUTION|>--- conflicted
+++ resolved
@@ -16,7 +16,7 @@
   :py:func:`pvlib.iotools.get_bsrn`, and :py:func:`pvlib.iotools.read_midc_raw_data_from_nrel`.
   (:pull:`1800`)
 * Added option to infer threshold values for 
-  :py:func:`pvlib.clearsky.detect_clearsky` (:pull:`1784`)
+  :py:func:`pvlib.clearsky.detect_clearsky` (:issue:`1808`, :pull:`1784`)
 
 
 Bug fixes
@@ -41,8 +41,5 @@
 Contributors
 ~~~~~~~~~~~~
 * Adam R. Jensen (:ghuser:`AdamRJensen`)
-<<<<<<< HEAD
 * Abigail Jones (:ghuser:`ajonesr`)
-=======
-* Taos Transue (:ghuser:`reepoi`)
->>>>>>> 996361d5
+* Taos Transue (:ghuser:`reepoi`)