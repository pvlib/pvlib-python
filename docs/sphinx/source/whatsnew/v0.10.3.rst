--- conflicted
+++ resolved
@@ -15,14 +15,11 @@
 * :py:func:`pvlib.bifacial.infinite_sheds.get_irradiance` and
   :py:func:`pvlib.bifacial.infinite_sheds.get_irradiance_poa` now include
   shaded fraction in returned variables. (:pull:`1871`)
-<<<<<<< HEAD
 * Added :py:func:`~pvlib.iotools.get_solcast_tmy`, :py:func:`~pvlib.iotools.get_solcast_historic`,
   :py:func:`~pvlib.iotools.get_solcast_forecast` and :py:func:`~pvlib.iotools.get_solcast_live` to
   read data from the Solcast API. (:issue:`1313`, :pull:`1875`)
-=======
 * Added :py:func:`~pvlib.iam.convert` and :py:func:`~pvlib.iam.fit` that
   convert between IAM models, and that fit an IAM model to data. (:issue:`1824`, :pull:`1827`)
->>>>>>> 12ba8ee0
 
 Bug fixes
 ~~~~~~~~~
@@ -64,11 +61,6 @@
 * Adam R. Jensen (:ghusuer:`AdamRJensen`)
 * :ghuser:`matsuobasho`
 * Harry Jack (:ghuser:`harry-solcast`)
-<<<<<<< HEAD
-* Adam R. Jensen (:ghuser:`AdamRJensen`)
 * Kevin Anderson (:ghuser:`kandersolar`)
 * Lorenzo Riches (:ghuser:`lorenzo-solcast`)
-=======
-* Kevin Anderson (:ghuser:`kandersolar`)
-* Cliff Hansen (:ghuser:`cwhanse`)
->>>>>>> 12ba8ee0
+* Cliff Hansen (:ghuser:`cwhanse`)