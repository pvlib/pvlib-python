--- conflicted
+++ resolved
@@ -34,8 +34,5 @@
 * Miguel Sánchez de León Peque (:ghuser:`Peque`)
 * Will Hobbs (:ghuser:`williamhobbs`)
 * Anton Driesse (:ghuser:`adriesse`)
-<<<<<<< HEAD
-* Echedey Luis (:ghuser:`echedey-ls`)
-=======
 * :ghuser:`matsuobasho`
->>>>>>> 4e55d500
+* Echedey Luis (:ghuser:`echedey-ls`)