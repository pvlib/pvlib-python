--- conflicted
+++ resolved
@@ -68,11 +68,8 @@
 * Roma Koulikov (:ghuser:`matsuobasho`)
 * Adam R. Jensen (:ghuser:`AdamRJensen`)
 * Peter Dudfield (:ghuser:`peterdudfield`)
-<<<<<<< HEAD
 * Mark A. Mikofski (:ghuser:`mikofski`)
-=======
 * Anton Driesse (:ghuser:`adriesse`)
 * Mark Mikofski (:ghuser:`mikofski`)
 * Will Holmgren (:ghuser:`wholmgren`)
-* Jules Chéron (:ghuser:`jules-ch`)
->>>>>>> 2f04c269
+* Jules Chéron (:ghuser:`jules-ch`)