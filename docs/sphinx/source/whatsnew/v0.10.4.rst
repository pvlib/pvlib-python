--- conflicted
+++ resolved
@@ -53,8 +53,5 @@
 * Cliff Hansen (:ghuser:`cwhanse`)
 * :ghuser:`matsuobasho`
 * Adam R. Jensen (:ghuser:`AdamRJensen`)
-<<<<<<< HEAD
 * Kevin Anderson (:ghuser:`kandersolar`)
-=======
-* Peter Dudfield (:ghuser:`peterdudfield`)
->>>>>>> 09cf4454
+* Peter Dudfield (:ghuser:`peterdudfield`)