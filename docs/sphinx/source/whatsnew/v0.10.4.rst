--- conflicted
+++ resolved
@@ -12,7 +12,6 @@
 
 Bug fixes
 ~~~~~~~~~
-<<<<<<< HEAD
 * Fixed an error in solar position calculations when using
   :py:class:`pandas.DatetimeIndex` with ``unit`` other than ``'ns'`` (:issue:`1932`).
   The following functions were affected:
@@ -24,12 +23,10 @@
   - :py:func:`~pvlib.solarposition.hour_angle`
   - :py:func:`~pvlib.solarposition.sun_rise_set_transit_geometric`
 
-=======
 * :py:class:`~pvlib.modelchain.ModelChain` now raises a more useful error when
   ``temperature_model_parameters`` are specified on the passed ``system`` instead of on its ``arrays``. (:issue:`1759`).
 * :py:func:`pvlib.irradiance.ghi_from_poa_driesse_2023` now correctly makes use
   of the ``xtol`` argument. Previously, it was ignored. (:issue:`1970`, :pull:`1971`)
->>>>>>> 780c3ab8
 
 Testing
 ~~~~~~~
@@ -46,12 +43,10 @@
 
 Contributors
 ~~~~~~~~~~~~
-<<<<<<< HEAD
 * Patrick Sheehan (:ghuser:`patricksheehan`)
 * Echedey Luis (:ghuser:`echedey-ls`)
 * Kevin Anderson (:ghuser:`kandersolar`)
-=======
 * Cliff Hansen (:ghuser:`cwhanse`)
 * :ghuser:`matsuobasho`
 * Adam R. Jensen (:ghuser:`AdamRJensen`)
->>>>>>> 780c3ab8
+* Peter Dudfield (:ghuser:`peterdudfield`)