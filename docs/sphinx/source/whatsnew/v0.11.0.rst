--- conflicted
+++ resolved
@@ -28,17 +28,14 @@
   shade perpendicular to ``axis_azimuth``. The function is applicable to both
   fixed-tilt and one-axis tracking systems.
   (:issue:`1689`, :pull:`1725`, :pull:`1962`)
-<<<<<<< HEAD
 * Add function :py:func:`pvlib.albedo.inland_water_dvoracek`, to calculate the
   albedo for inland water bodies.
   (:pull:`2079`)
-=======
 * Added conversion functions from spectral response ([A/W]) to quantum
   efficiency ([unitless]) and vice versa. The conversion functions are
   :py:func:`pvlib.spectrum.sr_to_qe` and :py:func:`pvlib.spectrum.qe_to_sr`
   respectively. (:issue:`2040`, :pull:`2041`)
 
->>>>>>> 1f361607
 
 Bug fixes
 ~~~~~~~~~
@@ -61,8 +58,5 @@
 * Cliff Hansen (:ghuser:`cwhanse`)
 * Mark Mikofski (:ghuser:`mikofski`)
 * Siddharth Kaul (:ghuser:`k10blogger`)
-<<<<<<< HEAD
 * Ioannis Sifnaios (:ghuser:`IoannisSifnaios`)
-=======
-* Mark Campanelli (:ghuser:`markcampanelli`)
->>>>>>> 1f361607
+* Mark Campanelli (:ghuser:`markcampanelli`)