.. _whatsnew_01100:


v0.11.0 (Anticipated June, 2024)
--------------------------------


Breaking changes
~~~~~~~~~~~~~~~~


Deprecations
~~~~~~~~~~~~


Enhancements
~~~~~~~~~~~~


Bug fixes
~~~~~~~~~
* Fixes clearsky.lookup_linke_turbidity and irradiance.get_extra_radiation to be timezone-aware
  (:issue:`2054`, :pull:`2055`)


Testing
~~~~~~~


Documentation
~~~~~~~~~~~~~
* Configure mathjax to left-align and indent equations in docstrings. (:pull:`2056`)

Requirements
~~~~~~~~~~~~


Contributors
~~~~~~~~~~~~
<<<<<<< HEAD
* Yunho Kee (:ghuser:`yhkee0404`)
=======
* Cliff Hansen (:ghuser:`cwhanse`)
>>>>>>> 80761af2
<|MERGE_RESOLUTION|>--- conflicted
+++ resolved
@@ -37,8 +37,7 @@
 
 Contributors
 ~~~~~~~~~~~~
-<<<<<<< HEAD
-* Yunho Kee (:ghuser:`yhkee0404`)
-=======
 * Cliff Hansen (:ghuser:`cwhanse`)
->>>>>>> 80761af2
+* Mark Mikofski (:ghuser:`mikofski`)
+* Siddharth Kaul (:ghuser:`k10blogger`)
+* Yunho Kee (:ghuser:`yhkee0404`)