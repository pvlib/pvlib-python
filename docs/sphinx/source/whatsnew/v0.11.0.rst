--- conflicted
+++ resolved
@@ -28,16 +28,13 @@
   shade perpendicular to ``axis_azimuth``. The function is applicable to both
   fixed-tilt and one-axis tracking systems.
   (:issue:`1689`, :pull:`1725`, :pull:`1962`)
-<<<<<<< HEAD
-* Add new losses function that accounts for non-uniform irradiance of bifacial
-  modules, :py:func:`pvlib.bifacial.power_mismatch_deline `.
-  (:issue:`2045`, :pr:`2046`)
-=======
 * Added conversion functions from spectral response ([A/W]) to quantum
   efficiency ([unitless]) and vice versa. The conversion functions are
   :py:func:`pvlib.spectrum.sr_to_qe` and :py:func:`pvlib.spectrum.qe_to_sr`
   respectively. (:issue:`2040`, :pull:`2041`)
->>>>>>> 1f361607
+* Add new losses function that accounts for non-uniform irradiance of bifacial
+  modules, :py:func:`pvlib.bifacial.power_mismatch_deline `.
+  (:issue:`2045`, :pr:`2046`)
 
 
 Bug fixes
