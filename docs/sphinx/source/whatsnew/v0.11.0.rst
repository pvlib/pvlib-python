.. _whatsnew_01100:


v0.11.0 (Anticipated June, 2024)
--------------------------------


Breaking changes
~~~~~~~~~~~~~~~~
* The deprecated ``pvlib.modelchain.basic_chain`` has now been removed. (:pull:`1862`)
* Remove the ``poa_horizontal_ratio`` function and all of its references. (:issue:`1697`, :pull:`2021`)
* Updated `~pvlib.iotools.MIDC_VARIABLE_MAP`~ to reflect
  changes in instrumentation. (:pull:`2006`)
* ``pvlib.iotools.read_srml_month_from_solardat`` was deprecated in v0.10.0 and has
  now been completely removed. The function is replaced by :py:func:`~pvlib.iotools.get_srml()`.
  (:pull:`1779`, :pull:`1989`)
* The ``leap_day`` parameter in :py:func:`~pvlib.iotools.get_psm3`
  now defaults to True instead of False. (:issue:`1481`, :pull:`1991`)
* :py:func:`~pvlib.iotools.get_psm3`, :py:func:`~pvlib.iotools.read_psm3`, and
  :py:func:`~pvlib.iotools.parse_psm3` all now have ``map_variables=True`` by
  default. (:issue:`1425`, :pull:`2094`)


Deprecations
~~~~~~~~~~~~
* The ``pvlib.irradiance.SURFACE_ALBEDOS`` dictionary has been moved to
  :py:const:`pvlib.albedo.SURFACE_ALBEDOS`. (:pull:`2095`)
* Function :py:func:`pvlib.spectrum.get_am15g` has been deprecated in favor
  of the new function :py:func:`pvlib.spectrum.get_reference_spectra`. Use
  ``pvlib.spectrum.get_reference_spectra(standard="ASTM G173-03")["global"]``
  instead. (:pull:`2039`)


Enhancements
~~~~~~~~~~~~
* Add function :py:func:`pvlib.shading.shaded_fraction1d`, to calculate the
  shade perpendicular to ``axis_azimuth``. The function is applicable to both
  fixed-tilt and one-axis tracking systems.
  (:issue:`1689`, :pull:`1725`, :pull:`1962`)
* Add function :py:func:`pvlib.albedo.inland_water_dvoracek`, to calculate the
  albedo for inland water bodies.
  (:pull:`2079`)
* Added conversion functions from spectral response ([A/W]) to quantum
  efficiency ([unitless]) and vice versa. The conversion functions are
  :py:func:`pvlib.spectrum.sr_to_qe` and :py:func:`pvlib.spectrum.qe_to_sr`
  respectively. (:issue:`2040`, :pull:`2041`)
<<<<<<< HEAD
* Add function :py:func:`pvlib.spectrum.spectral_factor_pvspec`, which
  calculates the spectral mismatch factor as a function of absolute airmass and
  clearsky index using the PVSPEC model.
  (:issue:`1950`, :issue:`2065`, :pull:`2072`)
* Add function :py:func:`pvlib.spectrum.spectral_factor_jrc`, which calculates
  the spectral mismatch factor as a function of absolute airmass and clearsky
  index using the JRC model.
  (:issue:`1950`, :issue:`2065`, :issue:`2087`, :pull:`2088`)
=======
* Add function :py:func:`pvlib.spectrum.spectral_factor_pvspec`, which calculates the
  spectral mismatch factor as a function of absolute airmass and clearsky index
  using the PVSPEC model. (:issue:`1950`, :issue:`2065`, :pull:`2072`)
* Added extraterrestrial and direct spectra of the ASTM G173-03 standard with
  the new function :py:func:`pvlib.spectrum.get_reference_spectra`.
  (:issue:`1963`, :pull:`2039`)
>>>>>>> 1eecaa38

Bug fixes
~~~~~~~~~


Testing
~~~~~~~


Documentation
~~~~~~~~~~~~~
* Configure mathjax to left-align and indent equations in docstrings. (:pull:`2056`)

Requirements
~~~~~~~~~~~~


Contributors
~~~~~~~~~~~~
* Cliff Hansen (:ghuser:`cwhanse`)
* Mark Mikofski (:ghuser:`mikofski`)
* Siddharth Kaul (:ghuser:`k10blogger`)
* Ioannis Sifnaios (:ghuser:`IoannisSifnaios`)
* Mark Campanelli (:ghuser:`markcampanelli`)
* Rajiv Daxini (:ghuser:`RDaxini`)<|MERGE_RESOLUTION|>--- conflicted
+++ resolved
@@ -44,7 +44,6 @@
   efficiency ([unitless]) and vice versa. The conversion functions are
   :py:func:`pvlib.spectrum.sr_to_qe` and :py:func:`pvlib.spectrum.qe_to_sr`
   respectively. (:issue:`2040`, :pull:`2041`)
-<<<<<<< HEAD
 * Add function :py:func:`pvlib.spectrum.spectral_factor_pvspec`, which
   calculates the spectral mismatch factor as a function of absolute airmass and
   clearsky index using the PVSPEC model.
@@ -53,14 +52,12 @@
   the spectral mismatch factor as a function of absolute airmass and clearsky
   index using the JRC model.
   (:issue:`1950`, :issue:`2065`, :issue:`2087`, :pull:`2088`)
-=======
 * Add function :py:func:`pvlib.spectrum.spectral_factor_pvspec`, which calculates the
   spectral mismatch factor as a function of absolute airmass and clearsky index
   using the PVSPEC model. (:issue:`1950`, :issue:`2065`, :pull:`2072`)
 * Added extraterrestrial and direct spectra of the ASTM G173-03 standard with
   the new function :py:func:`pvlib.spectrum.get_reference_spectra`.
   (:issue:`1963`, :pull:`2039`)
->>>>>>> 1eecaa38
 
 Bug fixes
 ~~~~~~~~~
