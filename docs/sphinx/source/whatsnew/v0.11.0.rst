.. _whatsnew_01100:


v0.11.0 (Anticipated June, 2024)
--------------------------------


Breaking changes
~~~~~~~~~~~~~~~~
* The deprecated ``pvlib.modelchain.basic_chain`` has now been removed. (:pull:`1862`)
* Remove the `poa_horizontal_ratio` function and all of its references. (:issue:`1697`, :pull:`2021`)
* Updated `~pvlib.iotools.MIDC_VARIABLE_MAP`~ to reflect
  changes in instrumentation. (:pull:`2006`)
* ``pvlib.iotools.read_srml_month_from_solardat`` was deprecated in v0.10.0 and has
  now been completely removed. The function is replaced by :py:func:`~pvlib.iotools.get_srml()`.
  (:pull:`1779`, :pull:`1989`)
* The `leap_day` parameter in :py:func:`~pvlib.iotools.get_psm3`
  now defaults to True instead of False. (:issue:`1481`, :pull:`1991`)


Deprecations
~~~~~~~~~~~~


Enhancements
~~~~~~~~~~~~
* Add function :py:func:`pvlib.shading.shaded_fraction1d`, to calculate the
  shade perpendicular to ``axis_azimuth``. The function is applicable to both
  fixed-tilt and one-axis tracking systems.
  (:issue:`1689`, :pull:`1725`, :pull:`1962`)
<<<<<<< HEAD
- Add function :py:func:`pvlib.irradiance.spitters_relationship` to calculate the
  diffuse fraction of Photosynthetically Active Radiation (PAR) from the
  global diffuse fraction and the solar zenith.
  (:issue:`2047`, :pull:`2048`)

=======
* Add function :py:func:`pvlib.albedo.inland_water_dvoracek`, to calculate the
  albedo for inland water bodies.
  (:pull:`2079`)
* Added conversion functions from spectral response ([A/W]) to quantum
  efficiency ([unitless]) and vice versa. The conversion functions are
  :py:func:`pvlib.spectrum.sr_to_qe` and :py:func:`pvlib.spectrum.qe_to_sr`
  respectively. (:issue:`2040`, :pull:`2041`)
* Add function :py:func:`pvlib.spectrum.spectral_factor_pvspec`, which calculates the
  spectral mismatch factor as a function of absolute airmass and clearsky index
  using the PVSPEC model. (:issue:`1950`, :issue:`2065`, :pull:`2072`)
>>>>>>> 19c95983

Bug fixes
~~~~~~~~~


Testing
~~~~~~~


Documentation
~~~~~~~~~~~~~
* Configure mathjax to left-align and indent equations in docstrings. (:pull:`2056`)

Requirements
~~~~~~~~~~~~


Contributors
~~~~~~~~~~~~
* Cliff Hansen (:ghuser:`cwhanse`)
* Mark Mikofski (:ghuser:`mikofski`)
* Siddharth Kaul (:ghuser:`k10blogger`)
* Ioannis Sifnaios (:ghuser:`IoannisSifnaios`)
* Mark Campanelli (:ghuser:`markcampanelli`)
* Rajiv Daxini (:ghuser:`RDaxini`)<|MERGE_RESOLUTION|>--- conflicted
+++ resolved
@@ -28,13 +28,6 @@
   shade perpendicular to ``axis_azimuth``. The function is applicable to both
   fixed-tilt and one-axis tracking systems.
   (:issue:`1689`, :pull:`1725`, :pull:`1962`)
-<<<<<<< HEAD
-- Add function :py:func:`pvlib.irradiance.spitters_relationship` to calculate the
-  diffuse fraction of Photosynthetically Active Radiation (PAR) from the
-  global diffuse fraction and the solar zenith.
-  (:issue:`2047`, :pull:`2048`)
-
-=======
 * Add function :py:func:`pvlib.albedo.inland_water_dvoracek`, to calculate the
   albedo for inland water bodies.
   (:pull:`2079`)
@@ -45,7 +38,10 @@
 * Add function :py:func:`pvlib.spectrum.spectral_factor_pvspec`, which calculates the
   spectral mismatch factor as a function of absolute airmass and clearsky index
   using the PVSPEC model. (:issue:`1950`, :issue:`2065`, :pull:`2072`)
->>>>>>> 19c95983
+* Add function :py:func:`pvlib.irradiance.spitters_relationship` to calculate the
+  diffuse fraction of Photosynthetically Active Radiation (PAR) from the
+  global diffuse fraction and the solar zenith.
+  (:issue:`2047`, :pull:`2048`)
 
 Bug fixes
 ~~~~~~~~~
