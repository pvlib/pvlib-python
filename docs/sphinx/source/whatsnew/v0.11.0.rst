.. _whatsnew_01100:


v0.11.0 (Anticipated June, 2024)
--------------------------------


Breaking changes
~~~~~~~~~~~~~~~~
* The deprecated ``pvlib.modelchain.basic_chain`` has now been removed. (:pull:`1862`)
* Remove the `poa_horizontal_ratio` function and all of its references. (:issue:`1697`, :pull:`2021`)
* Updated `~pvlib.iotools.MIDC_VARIABLE_MAP`~ to reflect
  changes in instrumentation. (:pull:`2006`)
* ``pvlib.iotools.read_srml_month_from_solardat`` was deprecated in v0.10.0 and has
  now been completely removed. The function is replaced by :py:func:`~pvlib.iotools.get_srml()`.
  (:pull:`1779`, :pull:`1989`)
* The `leap_day` parameter in :py:func:`~pvlib.iotools.get_psm3`
  now defaults to True instead of False. (:issue:`1481`, :pull:`1991`)


Deprecations
~~~~~~~~~~~~


Enhancements
~~~~~~~~~~~~
* Add function :py:func:`pvlib.shading.shaded_fraction1d`, to calculate the
  shade perpendicular to ``axis_azimuth``. The function is applicable to both
  fixed-tilt and one-axis tracking systems.
  (:issue:`1689`, :pull:`1725`, :pull:`1962`)
<<<<<<< HEAD
* Added function :py:func:`pvlib.shading.direct_martinez` to calculate
  shading losses by taking into account the amount of bypass diodes of a module.
  (:issue:`2063`, :pull:`2070`)
=======
* Added conversion functions from spectral response ([A/W]) to quantum
  efficiency ([unitless]) and vice versa. The conversion functions are
  :py:func:`pvlib.spectrum.sr_to_qe` and :py:func:`pvlib.spectrum.qe_to_sr`
  respectively. (:issue:`2040`, :pull:`2041`)
>>>>>>> 1f361607


Bug fixes
~~~~~~~~~


Testing
~~~~~~~


Documentation
~~~~~~~~~~~~~
* Configure mathjax to left-align and indent equations in docstrings. (:pull:`2056`)

Requirements
~~~~~~~~~~~~


Contributors
~~~~~~~~~~~~
* Cliff Hansen (:ghuser:`cwhanse`)
* Mark Mikofski (:ghuser:`mikofski`)
* Siddharth Kaul (:ghuser:`k10blogger`)
* Mark Campanelli (:ghuser:`markcampanelli`)<|MERGE_RESOLUTION|>--- conflicted
+++ resolved
@@ -28,16 +28,13 @@
   shade perpendicular to ``axis_azimuth``. The function is applicable to both
   fixed-tilt and one-axis tracking systems.
   (:issue:`1689`, :pull:`1725`, :pull:`1962`)
-<<<<<<< HEAD
-* Added function :py:func:`pvlib.shading.direct_martinez` to calculate
-  shading losses by taking into account the amount of bypass diodes of a module.
-  (:issue:`2063`, :pull:`2070`)
-=======
 * Added conversion functions from spectral response ([A/W]) to quantum
   efficiency ([unitless]) and vice versa. The conversion functions are
   :py:func:`pvlib.spectrum.sr_to_qe` and :py:func:`pvlib.spectrum.qe_to_sr`
   respectively. (:issue:`2040`, :pull:`2041`)
->>>>>>> 1f361607
+* Added function :py:func:`pvlib.shading.direct_martinez` to calculate
+  shading losses by taking into account the amount of bypass diodes of a module.
+  (:issue:`2063`, :pull:`2070`)
 
 
 Bug fixes
