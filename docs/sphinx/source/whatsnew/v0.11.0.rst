--- conflicted
+++ resolved
@@ -40,8 +40,5 @@
 Contributors
 ~~~~~~~~~~~~
 * Cliff Hansen (:ghuser:`cwhanse`)
-<<<<<<< HEAD
 * Mark Mikofski (:ghuser:`mikofski`)
-=======
-* Siddharth Kaul (:ghuser:`k10blogger`)
->>>>>>> eeec98c0
+* Siddharth Kaul (:ghuser:`k10blogger`)