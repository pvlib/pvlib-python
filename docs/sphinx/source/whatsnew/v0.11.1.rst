.. _whatsnew_01110:


v0.11.1 (Anticipated Sep, 2024)
-------------------------------

Deprecations
~~~~~~~~~~~~


Enhancements
~~~~~~~~~~~~
* Add new function to calculate the average photon energy,
  :py:func:`pvlib.spectrum.average_photon_energy`.
  (:issue:`2135`, :pull:`2140`)
* Add new losses function that accounts for non-uniform irradiance on bifacial
  modules, :py:func:`pvlib.bifacial.power_mismatch_deline`.
  (:issue:`2045`, :pull:`2046`)
* Add new parameters for min/max absolute air mass to
  :py:func:`pvlib.spectrum.spectral_factor_firstsolar`.
  (:issue:`2086`, :pull:`2100`)
* Add ``roll_utc_offset`` and ``coerce_year`` arguments to
  :py:func:`pvlib.iotools.get_pvgis_tmy` to allow user to specify time zone,
  rotate indices of TMY to begin at midnight, and force indices to desired
  year. (:issue:`2139`, :pull:`2138`)
* Restructured the pvlib/spectrum folder by breaking up the contents of
  pvlib/spectrum/mismatch.py into pvlib/spectrum/mismatch.py,
  pvlib/spectrum/irradiance.py, and
  pvlib/spectrum/response.py. (:issue:`2125`, :pull:`2136`, :pull:`2151`)
* Added function for calculating wind speed at different heights,
  :py:func:`pvlib.atmosphere.windspeed_powerlaw`.
  (:issue:`2118`, :pull:`2124`)
* The multithreaded SPA functions no longer emit a warning when calculating
  solar positions for short time series. (:pull:`2170`)
* Implemented closed-form solution for alpha in :py:func:`pvlib.clearsky.detect_clearsky`, 
  obviating the call to scipy.optimize that was prone to runtime errors and minimizing
  computation. (:issue:`2171`, :issue:`2216`, :pull:`2217`).


Bug fixes
~~~~~~~~~


Testing
~~~~~~~


Documentation
~~~~~~~~~~~~~
* Added gallery example demonstrating the application of
  several spectral mismatch factor models.
  (:issue:`2107`, :pull:`2114`)
* Added gallery example on calculating cell temperature for
  floating PV. (:pull:`2110`)
* Added gallery example demonstrating how to use
  different Perez coefficients in a ModelChain.
  (:issue:`2127`, :pull:`2148`)
<<<<<<< HEAD
=======
* Fixed examples in :py:func:`pvlib.shading.shaded_fraction1d`. (:pull:`#2215`)

>>>>>>> 339e6aae
* Removed unused "times" input from dni_et() function (:issue:`2105`)
* Updated :py:func:`pvlib.irradiance.haydavies` to include equation variable
  definitions and a new "notes" section (:issue:`2183`, :pull:`2191`)

* Split the contributing page into several pages (:issue:`2210`, :pull:`2219`)

Requirements
~~~~~~~~~~~~


Contributors
~~~~~~~~~~~~
* Echedey Luis (:ghuser:`echedey-ls`)
* Chris Deline (:ghuser:`cdeline`)
* Ioannis Sifnaios (:ghuser:`IoannisSifnaios`)
* Leonardo Micheli (:ghuser:`lmicheli`)
* Echedey Luis (:ghuser:`echedey-ls`)
* Rajiv Daxini (:ghuser:`RDaxini`)
* Mark A. Mikofski (:ghuser:`mikofski`)
* Ben Pierce (:ghuser:`bgpierc`)
* Jose Meza (:ghuser:`JoseMezaMendieta`)
* Luiz Reis (:ghuser:`luizreiscver`)
* Carlos Cárdenas-Bravo (:ghuser:`cardenca`)
* Marcos R. Escudero (:ghuser:`marc-resc`)
* Bernat Nicolau (:ghuser:`BernatNicolau`)
* Eduardo Sarquis (:ghuser:`EduardoSarquis`)
* Andrew B Godbehere (:ghuser:`agodbehere`)<|MERGE_RESOLUTION|>--- conflicted
+++ resolved
@@ -55,11 +55,8 @@
 * Added gallery example demonstrating how to use
   different Perez coefficients in a ModelChain.
   (:issue:`2127`, :pull:`2148`)
-<<<<<<< HEAD
-=======
 * Fixed examples in :py:func:`pvlib.shading.shaded_fraction1d`. (:pull:`#2215`)
 
->>>>>>> 339e6aae
 * Removed unused "times" input from dni_et() function (:issue:`2105`)
 * Updated :py:func:`pvlib.irradiance.haydavies` to include equation variable
   definitions and a new "notes" section (:issue:`2183`, :pull:`2191`)
