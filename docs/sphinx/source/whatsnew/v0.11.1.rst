.. _whatsnew_01110:


v0.11.1 (Anticipated Sep, 2024)
-------------------------------

Deprecations
~~~~~~~~~~~~


Enhancements
~~~~~~~~~~~~
* Add new losses function that accounts for non-uniform irradiance on bifacial
  modules, :py:func:`pvlib.bifacial.power_mismatch_deline`.
  (:issue:`2045`, :pull:`2046`)
* Add new parameters for min/max absolute air mass to
  :py:func:`pvlib.spectrum.spectral_factor_firstsolar`.
  (:issue:`2086`, :pull:`2100`)
* Add ``roll_utc_offset`` and ``coerce_year`` arguments to
  :py:func:`pvlib.iotools.get_pvgis_tmy` to allow user to specify time zone,
  rotate indices of TMY to begin at midnight, and force indices to desired
  year. (:issue:`2139`, :pull:`2138`)

* Added function for calculating wind speed at different heights,
  :py:func:`pvlib.atmosphere.windspeed_powerlaw`.
  (:issue:`2118`, :pull:`2124`)

Bug fixes
~~~~~~~~~


Testing
~~~~~~~


Documentation
~~~~~~~~~~~~~
* Added gallery example demonstrating the application of
  several spectral mismatch factor models.
  (:issue:`2107`, :pull:`2114`)

* Added gallery example on calculating cell temperature for
  floating PV. (:pull:`2110`)

Requirements
~~~~~~~~~~~~


Contributors
~~~~~~~~~~~~
* Ioannis Sifnaios (:ghuser:`IoannisSifnaios`)
* Leonardo Micheli (:ghuser:`lmicheli`)
* Echedey Luis (:ghuser:`echedey-ls`)
<<<<<<< HEAD
* Rajiv Daxini (:ghuser:`RDaxini`)
* Mark A. Mikofski (:ghuser:`mikofski`)
=======
* Rajiv Daxini (:ghuser:`RDaxini`)
>>>>>>> f6b1d2aa
<|MERGE_RESOLUTION|>--- conflicted
+++ resolved
@@ -51,9 +51,5 @@
 * Ioannis Sifnaios (:ghuser:`IoannisSifnaios`)
 * Leonardo Micheli (:ghuser:`lmicheli`)
 * Echedey Luis (:ghuser:`echedey-ls`)
-<<<<<<< HEAD
 * Rajiv Daxini (:ghuser:`RDaxini`)
-* Mark A. Mikofski (:ghuser:`mikofski`)
-=======
-* Rajiv Daxini (:ghuser:`RDaxini`)
->>>>>>> f6b1d2aa
+* Mark A. Mikofski (:ghuser:`mikofski`)