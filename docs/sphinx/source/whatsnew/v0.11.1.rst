--- conflicted
+++ resolved
@@ -99,8 +99,5 @@
 * Marcos R. Escudero (:ghuser:`marc-resc`)
 * Bernat Nicolau (:ghuser:`BernatNicolau`)
 * Eduardo Sarquis (:ghuser:`EduardoSarquis`)
-<<<<<<< HEAD
 * Adam R. Jensen (:ghuser:`AdamRJensen`)
-=======
-* Andrew B Godbehere (:ghuser:`agodbehere`)
->>>>>>> cc700f91
+* Andrew B Godbehere (:ghuser:`agodbehere`)