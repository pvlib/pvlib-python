.. _whatsnew_01110:


v0.11.1 (Anticipated Sep, 2024)
-------------------------------

Deprecations
~~~~~~~~~~~~


Enhancements
~~~~~~~~~~~~
* Add new function to calculate the average photon energy,
  :py:func:`pvlib.spectrum.average_photon_energy`.
  (:issue:`2135`, :pull:`2140`)
* Add new losses function that accounts for non-uniform irradiance on bifacial
  modules, :py:func:`pvlib.bifacial.power_mismatch_deline`.
  (:issue:`2045`, :pull:`2046`)
* Add new parameters for min/max absolute air mass to
  :py:func:`pvlib.spectrum.spectral_factor_firstsolar`.
  (:issue:`2086`, :pull:`2100`)
* Add ``roll_utc_offset`` and ``coerce_year`` arguments to
  :py:func:`pvlib.iotools.get_pvgis_tmy` to allow user to specify time zone,
  rotate indices of TMY to begin at midnight, and force indices to desired
  year. (:issue:`2139`, :pull:`2138`)
* Restructured the pvlib/spectrum folder by breaking up the contents of
  pvlib/spectrum/mismatch.py into pvlib/spectrum/mismatch.py,
  pvlib/spectrum/irradiance.py, and
  pvlib/spectrum/response.py. (:issue:`2125`, :pull:`2136`, :pull:`2151`)
* Added function for calculating wind speed at different heights,
  :py:func:`pvlib.atmosphere.windspeed_powerlaw`.
  (:issue:`2118`, :pull:`2124`)

Bug fixes
~~~~~~~~~


Testing
~~~~~~~


Documentation
~~~~~~~~~~~~~
* Added gallery example demonstrating the application of
  several spectral mismatch factor models.
  (:issue:`2107`, :pull:`2114`)

* Added gallery example on calculating cell temperature for
  floating PV. (:pull:`2110`)

* Added gallery example demonstrating how to use
  different Perez coefficients in a ModelChain.
  (:issue:`2127`, :pull:`2148`)

* Removed unused "times" input from dni_et() function (:issue:`2105`)

Requirements
~~~~~~~~~~~~


Contributors
~~~~~~~~~~~~
* Echedey Luis (:ghuser:`echedey-ls`)
* Chris Deline (:ghuser:`cdeline`)
* Ioannis Sifnaios (:ghuser:`IoannisSifnaios`)
* Leonardo Micheli (:ghuser:`lmicheli`)
* Echedey Luis (:ghuser:`echedey-ls`)
* Rajiv Daxini (:ghuser:`RDaxini`)
* Mark A. Mikofski (:ghuser:`mikofski`)
* Ben Pierce (:ghuser:`bgpierc`)
* Jose Meza (:ghuser:`JoseMezaMendieta`)
<<<<<<< HEAD
* Luiz Reis (:ghuser:`luizreiscver`)
=======
* Bernat Nicolau (:ghuser:`BernatNicolau`)
>>>>>>> a4c4c21b
* Eduardo Sarquis (:ghuser:`EduardoSarquis`)
<|MERGE_RESOLUTION|>--- conflicted
+++ resolved
@@ -69,9 +69,6 @@
 * Mark A. Mikofski (:ghuser:`mikofski`)
 * Ben Pierce (:ghuser:`bgpierc`)
 * Jose Meza (:ghuser:`JoseMezaMendieta`)
-<<<<<<< HEAD
 * Luiz Reis (:ghuser:`luizreiscver`)
-=======
 * Bernat Nicolau (:ghuser:`BernatNicolau`)
->>>>>>> a4c4c21b
 * Eduardo Sarquis (:ghuser:`EduardoSarquis`)
