--- conflicted
+++ resolved
@@ -69,9 +69,6 @@
 * Mark A. Mikofski (:ghuser:`mikofski`)
 * Ben Pierce (:ghuser:`bgpierc`)
 * Jose Meza (:ghuser:`JoseMezaMendieta`)
-<<<<<<< HEAD
 * Marcos R. Escudero (:ghuser:`mrue-pv`)
-=======
 * Bernat Nicolau (:ghuser:`BernatNicolau`)
 * Eduardo Sarquis (:ghuser:`EduardoSarquis`)
->>>>>>> a4c4c21b
