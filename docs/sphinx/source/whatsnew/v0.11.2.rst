.. _whatsnew_01120:


v0.11.2 (December 16, 2024)
---------------------------

Deprecations
~~~~~~~~~~~~
* Deprecate terms ``dni_clearsky`` and ``clearsky_dni``, replace with ``dni_clear`` and ``ghi_clear``.
  Affected functions are :py:func:`~pvlib.irradiance.dirindex`, :py:func:`~pvlib.irradiance.dni`
  and :py:func:`~pvlib.irradiance.clearsky_index`.

Enhancements
~~~~~~~~~~~~
* Add :py:func:`~pvlib.atmosphere.rh_from_tdew` and :py:func:`~pvlib.atmosphere.tdew_from_rh`.
  (:issue:`1744`, :pull:`2286`)
* :py:func:`~pvlib.ivtools.sdm.fit_desoto` now allows input of initial
  parameter guesses. (:issue:`1014`, :pull:`2291`)

Bug Fixes
~~~~~~~~~
* :py:meth:`~pvlib.pvsystem.PVSystem.get_irradiance` accepts float inputs.
  (:issue:`1338`, :pull:`2227`)
* Handle DST transitions that happen at midnight in :py:func:`pvlib.solarposition.hour_angle`
  (:issue:`2132` :pull:`2133`)
<<<<<<< HEAD
* Add a check to :py:func:`~pvlib.snow.fully_covered_nrel` and
  :py:func:`~pvlib.snow.coverage_nrel`. The check uses snow depth on the ground
  to improve modeling for systems with shallow tilt angles. (:issue:`1171`, :pull:`2292`)

Bug fixes
~~~~~~~~~
=======
* Change ``dni_extra`` to a required parameter in :py:func:`pvlib.irradiance.ghi_from_poa_driesse_2023`
  (:issue:`2279` :pull:`2331`)
>>>>>>> 9fb2eb3a
* :py:func:`~pvlib.spa.julian_day_dt` now accounts for the 10 day difference
  between Julian and Gregorian calendars prior to the year 1582. (:issue:`2077`, :pull:`2249`)
* Correct sign of temperature coefficient ``dEgdT`` in :py:func:`~pvlib.ivtools.sdm.fit_desoto_sandia`.
  Results may differ slightly from previous versions. (:issue:`2311`, :pull:`2322`)

Documentation
~~~~~~~~~~~~~
* Edit docstrings for :py:func:`~pvlib.pvsystem.dc_ohms_from_percent` and
  :py:func:`~pvlib.pvsystem.dc_ohmic_losses` for clarity. (:issue:`1601`, :pull:`2229`)
* Add 'freestanding' and 'insulated' `racking_model` options for cell
  temperature calculation in :py:class:`~pvlib.pvsystem.PVSystem`,
  :py:class:`~pvlib.pvsystem.SingleAxisTrackerMount`, and
  :py:class:`~pvlib.pvsystem.FixedMount` docstrings. Various formatting edits
  for clarity. (:issue:`1942`, :pull:`2232`)
* Update :py:func:`~pvlib.irradiance.reindl` to include definitions of terms
  and a new "notes" section (:issue:`2183`, :pull:`2193`)
* Clarify the error message in :py:func:`~pvlib.clearsky.detect_clearsky` when
  windows contain fewer than three data points (:issue:`2005`, :pull:`2281`)
* Clarify mounting cases for parameters for :py:func:`~pvlib.temperature.sapm_module`,
  :py:func:`~pvlib.temperature.sapm_cell` and :py:func:`~pvlib.temperature.pvsyst_cell`.
  (:issue:`1323`, :pull:`2293`)
* Add an example to :py:func:`~pvlib.pvsystem.retrieve_sam` docstring to
  demonstrate how to retrieve a database from the SAM repo. (:pull:`2313`)
* Add a new citation style guide (:ref:`reference_style`) to the contributing
  page. (:issue:`2202`, :pull:`2226`)
* Explain how to write docstrings for new functions in :ref:`example-docstring`
  (:discuss:`2081`, :pull:`2254`)
* Add a section in the style guide for parameter naming and units best practices.
  See :ref:`documentation-units`. (:issue:`2205`, :pull:`2248`)
* Add a new :ref:`nomenclature` page, in place of the Variables and Symbols
  page, using the sphinx glossary directive. (:issue:`1421`, :pull:`2234`)
* Add the following variables to the :ref:`nomenclature` page:

  - `spectra` and `spectra_components` (:issue:`2150`, :pull:`2264`)


Testing
~~~~~~~
* Update test files to track new PVGIS 5.3 data. (:pull:`2305`)

Maintenance
~~~~~~~~~~~
* Add a decorator to deprecate renamed keyword arguments in functions,
  :py:func:`pvlib._deprecation.renamed_kwarg_warning`. (:pull:`2237`)


Contributors
~~~~~~~~~~~~
* Cliff Hansen (:ghuser:`cwhanse`)
* Rajiv Daxini (:ghuser:`RDaxini`)
* Dave Pitts (:ghuser:`dgapitts`)
* Kurt Rhee (:ghuser:`kurt-rhee`)
* Mark Mikofski (:ghuser:`mikofski`)
* Roma Koulikov (:ghuser:`matsuobasho`)
* Echedey Luis (:ghuser:`echedey-ls`)
* Kevin Anderson (:ghuser:`kandersolar`)
* Scott Nelson (:ghuser:`scttnlsn`)
* Ioannis Sifnaios (:ghuser:`IoannisSifnaios`)
* Adam R. Jensen (:ghuser:`AdamRJensen`)
* Anton Driesse (:ghuser:`adriesse`)
* Will Holmgren (:ghuser:`wholmgren`)
* Umay Akkoseoglu (:ghuser:`uakkoseo`)
* Mark Campanelli (:ghuser:`markcampanelli`)
* :ghuser:`iblasi`
* Hiromasa Ihara (:ghuser:`miettal`)
* Yunho Kee (:ghuser:`yhkee0404`)
* Hamilton Kibbe (:ghuser:`hamiltonkibbe`)
* Felix Korbelius (:ghuser:`FelixKoTU`)
* Michael Deceglie (:ghuser:`mdeceglie`)
* Will Hobbs (:ghuser:`williamhobbs`)
* Todd Karin (:ghuser:`toddkarin`)
* Lucas Schneeberger (:ghuser:`lucasschn`)<|MERGE_RESOLUTION|>--- conflicted
+++ resolved
@@ -23,17 +23,14 @@
   (:issue:`1338`, :pull:`2227`)
 * Handle DST transitions that happen at midnight in :py:func:`pvlib.solarposition.hour_angle`
   (:issue:`2132` :pull:`2133`)
-<<<<<<< HEAD
 * Add a check to :py:func:`~pvlib.snow.fully_covered_nrel` and
   :py:func:`~pvlib.snow.coverage_nrel`. The check uses snow depth on the ground
   to improve modeling for systems with shallow tilt angles. (:issue:`1171`, :pull:`2292`)
 
 Bug fixes
 ~~~~~~~~~
-=======
 * Change ``dni_extra`` to a required parameter in :py:func:`pvlib.irradiance.ghi_from_poa_driesse_2023`
   (:issue:`2279` :pull:`2331`)
->>>>>>> 9fb2eb3a
 * :py:func:`~pvlib.spa.julian_day_dt` now accounts for the 10 day difference
   between Julian and Gregorian calendars prior to the year 1582. (:issue:`2077`, :pull:`2249`)
 * Correct sign of temperature coefficient ``dEgdT`` in :py:func:`~pvlib.ivtools.sdm.fit_desoto_sandia`.
