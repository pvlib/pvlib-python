.. _whatsnew_01120:


v0.11.2 (Anticipated December, 2024)
------------------------------------

Deprecations
~~~~~~~~~~~~


Enhancements
~~~~~~~~~~~~
<<<<<<< HEAD
* :py:func:`~pvlib.atmosphere.rh_from_tdew` and :py:func:`~pvlib.atmosphere.tdew_from_rh`
  added. (:issue:`1744`, :pull:`2286`)
=======
* :py:func:`~pvlib.ivtools.sdm.fit_desoto` now allows input of initial
  parameter guesses. (:issue:`1014`, :pull:`2291`)

Bug Fixes
~~~~~~~~~
* :py:meth:`~pvlib.pvsystem.PVSystem.get_irradiance` accepts float inputs.
  (:issue:`1338`, :pull:`2227`)
* Handle DST transitions that happen at midnight in :py:func:`pvlib.solarposition.hour_angle`
  (:issue:`2132` :pull:`2133`)
>>>>>>> 6af80da3

Bug fixes
~~~~~~~~~
* :py:func:`~pvlib.spa.julian_day_dt` now accounts for the 10 day difference
  between Julian and Gregorian calendars prior to the year 1582. (:issue:`2077`, :pull:`2249`)

Documentation
~~~~~~~~~~~~~
* Edited docstrings for :py:func:`~pvlib.pvsystem.dc_ohms_from_percent` and
  :py:func:`~pvlib.pvsystem.dc_ohmic_losses` for clarity. (:issue:`1601`, :pull:`2229`)
* Added 'freestanding' and 'insulated' `racking_model` options for cell
  temperature calculation in :py:class:`~pvlib.pvsystem.PVSystem`
  :py:class:`~pvlib.pvsystem.SingleAxisTrackerMount`, and
  :py:class:`~pvlib.pvsystem.FixedMount` docstrings. Various formatting edits
  for clarity. (:issue:`1942`, :pull:`2232`)
* Added a new citation style guide (:ref:`reference_style`) to the contributing
  page. (:issue:`2202`, :pull:`2226`)
* Updated :py:func:`~pvlib.irradiance.reindl` to include definitions of terms
  and a new "notes" section (:issue:`2183`, :pull:`2193`)
* Clarified the error message in :py:func:`~pvlib.clearsky.detect_clearsky` when
  windows contain fewer than three data points (:issue:`2005`, :pull:`2281`)
* Added a new :ref:`nomenclature` page, in place of the Variables and Symbols
  page, using the sphinx glossary directive. (:issue:`1421`, :pull:`2234`)
* Explained how to write docstrings for new functions in :ref:`example-docstring`
  (:discussion:`2081`, :pull:`2254`)
* Added the following variables to the :ref:`nomenclature` page:

  - `spectra` and `spectra_components` (:issue:`2150`, :pull:`2264`)

* Added a example to :py:func:`~pvlib.pvsystem.retrieve_sam` docstring to
  demonstrate how to retrieve a database from the SAM repo. (:pull:`2313`)

Testing
~~~~~~~
* Updated test files to track new PVGIS 5.3 data. (:pull:`2305`)


Requirements
~~~~~~~~~~~~


Maintenance
~~~~~~~~~~~
* Added a decorator to deprecate renamed keyword arguments in functions,
  :py:func:`pvlib._deprecation.renamed_kwarg_warning`. (:pull:`2237`)


Contributors
~~~~~~~~~~~~
* Cliff Hansen (:ghuser:`cwhanse`)
* Rajiv Daxini (:ghuser:`RDaxini`)
* Dave Pitts (:ghuser:`dgapitts`)
* Kurt Rhee (:ghuser:`kurt-rhee`)
* Mark Mikofski (:ghuser:`mikofski`)
* matsuobasho (:ghuser:`matsuobasho`)
* Echedey Luis (:ghuser:`echedey-ls`)
* Kevin Anderson (:ghuser:`kandersolar`)
* Scott Nelson (:ghuser:`scttnlsn`)<|MERGE_RESOLUTION|>--- conflicted
+++ resolved
@@ -10,10 +10,8 @@
 
 Enhancements
 ~~~~~~~~~~~~
-<<<<<<< HEAD
 * :py:func:`~pvlib.atmosphere.rh_from_tdew` and :py:func:`~pvlib.atmosphere.tdew_from_rh`
   added. (:issue:`1744`, :pull:`2286`)
-=======
 * :py:func:`~pvlib.ivtools.sdm.fit_desoto` now allows input of initial
   parameter guesses. (:issue:`1014`, :pull:`2291`)
 
@@ -23,7 +21,7 @@
   (:issue:`1338`, :pull:`2227`)
 * Handle DST transitions that happen at midnight in :py:func:`pvlib.solarposition.hour_angle`
   (:issue:`2132` :pull:`2133`)
->>>>>>> 6af80da3
+
 
 Bug fixes
 ~~~~~~~~~
