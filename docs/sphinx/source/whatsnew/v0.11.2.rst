--- conflicted
+++ resolved
@@ -12,17 +12,14 @@
 
 Enhancements
 ~~~~~~~~~~~~
-<<<<<<< HEAD
 * Reduced space requirements by excluding tests and test files from wheel.
   Zipped wheel is now 66% of the previous size, and installed size is 50% of
   the previous size.
   (:issue:`2271`, :pull:`2277`)
-=======
 * Add :py:func:`~pvlib.atmosphere.rh_from_tdew` and :py:func:`~pvlib.atmosphere.tdew_from_rh`.
   (:issue:`1744`, :pull:`2286`)
 * :py:func:`~pvlib.ivtools.sdm.fit_desoto` now allows input of initial
   parameter guesses. (:issue:`1014`, :pull:`2291`)
->>>>>>> 9fb2eb3a
 
 Bug Fixes
 ~~~~~~~~~
@@ -63,23 +60,19 @@
   See :ref:`documentation-units`. (:issue:`2205`, :pull:`2248`)
 * Add a new :ref:`nomenclature` page, in place of the Variables and Symbols
   page, using the sphinx glossary directive. (:issue:`1421`, :pull:`2234`)
-<<<<<<< HEAD
-* Explained how to write docstrings for new functions in :ref:`example-docstring`
-  (:discussion:`2081`, :pull:`2254`)
+* Add the following variables to the :ref:`nomenclature` page:
+
+  - `spectra` and `spectra_components` (:issue:`2150`, :pull:`2264`)
+
 
 Testing
 ~~~~~~~
 * Moved data exclusively used in tests to ``pvlib/tests/data``.
   (:issue:`2271`, :pull:`2277`)
-=======
-* Add the following variables to the :ref:`nomenclature` page:
 
-  - `spectra` and `spectra_components` (:issue:`2150`, :pull:`2264`)
->>>>>>> 9fb2eb3a
+Requirements
+~~~~~~~~~~~~
 
-
-Testing
-~~~~~~~
 * Update test files to track new PVGIS 5.3 data. (:pull:`2305`)
 
 Maintenance
