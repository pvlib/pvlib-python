--- conflicted
+++ resolved
@@ -6,14 +6,12 @@
 
 Breaking Changes
 ~~~~~~~~~~~~~~~~
-<<<<<<< HEAD
 * The :py:attr:`pvlib.location.Location.pytz` attribute is now read only. The
   ``pytz`` attribute is now set internally to be consistent with the
   :py:attr:`pvlib.location.Location.tz` attribute. (:issue:`2340`, :pull:`2341`)
 * Users must now provide :py:attr:`ModelChain.spectral_model`, or the 'no_loss' spectral
   model is assumed. :py:class:`~pvlib.modelchain.ModelChain` no longer attempts to infer
   the spectral model from :py:class:`~pvlib.pvsystem.PVSystem` attributes. (:issue:`2017`, :pull:`2253`)
-=======
 * The pvlib.location.Location.pytz attribute is now read only. The
   pytz attribute is now set internally to be consistent with the
   pvlib.location.Location.tz attribute. (:issue:`2340`, :pull:`2341`)
@@ -28,7 +26,6 @@
   Use :py:func:`~pvlib.spectrum.spectral_factor_firstsolar` instead. (:issue:`2130`, :pull:`2131`)
 * Remove deprecated :py:func:`!pvlib.spectrum.get_am15g` function; use
   :py:func:`~pvlib.spectrum.get_reference_spectra` instead.  (:pull:`2409`)
->>>>>>> c18c7967
 
 Bug fixes
 ~~~~~~~~~
