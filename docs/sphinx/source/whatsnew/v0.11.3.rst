.. _whatsnew_01130:


v0.11.3 (Anticipated March, 2025)
---------------------------------

Bug fixes
~~~~~~~~~
<<<<<<< HEAD
* Add a check to :py:func:`~pvlib.snow.fully_covered_nrel` and
  :py:func:`~pvlib.snow.coverage_nrel`. The check uses snow depth on the ground
  to improve modeling for systems with shallow tilt angles. The check
  adds a new, optional parameter snow_depth. (:issue:`1171`, :pull:`2292`)
=======
* Fix a bug in :py:func:`pvlib.bifacial.get_irradiance_poa` which may have yielded non-zero
  ground irradiance when the sun was below the horizon. (:issue:`2245`, :pull:`2359`)
* Fix a bug where :py:func:`pvlib.transformer.simple_efficiency` could only be imported
  using the `from pvlib.transformer` syntax (:pull:`2388`)
* :py:class:`~pvlib.modelchain.ModelChain` now requires only a minimal set of
  parameters to run the SAPM electrical model. (:issue:`2369`, :pull:`2393`)
* Correct keys for First Solar modules in `~pvlib.spectrum.spectral_factor_pvspec` (:issue:`2398`, :pull:`2400`)
* Ensure proper tz and pytz types in pvlib.location.Location. To ensure that
  the time zone in pvlib.location.Location remains internally consistent
  if/when the time zone is updated, the tz attribute is now the single source
  of time-zone truth, is the single time-zone setter interface, and its getter 
  returns an IANA string. (:issue:`2340`, :pull:`2341`)

>>>>>>> 4b113ab8

Deprecations
~~~~~~~~~~~~


Enhancements
~~~~~~~~~~~~
* :py:func:`~pvlib.irradiance.gti_dirint` now raises an informative message
  when input data don't include values with AOI<90 (:issue:`1342`, :pull:`2347`)
* Reduced space requirements by excluding tests and test files from wheel.
  Zipped wheel is now 66% of the previous size, and installed size is 50% of
  the previous size.
  (:issue:`2271`, :pull:`2277`)

Documentation
~~~~~~~~~~~~~
* Fix Procedural and Object Oriented simulation examples having slightly different results, in :ref:`introtutorial`. (:issue:`2366`, :pull:`2367`)
* Restructure the user guide with subsections (:issue:`2302`, :pull:`2310`)
* Add references for :py:func:`pvlib.snow.loss_townsend`. (:issue:`2383`, :pull:`2384`)
* Add :term:`ghi_clear` to the :ref:`nomenclature` page (:issue:`2272`, :pull:`2397`)
* Add output variable naming clarifaction to :py:func:`pvlib.pvsystem.calcparams_desoto` and :py:func:`pvlib.pvsystem.calcparams_pvsyst` (:issue:`716`, :pull:`2405`)

Testing
~~~~~~~
* Moved tests folder to `/tests` and data exclusively used for testing to `/tests/data`.
  (:issue:`2271`, :pull:`2277`)
* Added Python 3.13 to test suite. (:pull:`2258`)
* Add tests for all input types for the pvlib.location.Location.tz attribute.
  (:issue:`2340`, :pull:`2341`)
* Add tests for time-conversion functions in pvlib.tools. (:issue:`2340`, :pull:`2341`)


Requirements
~~~~~~~~~~~~


Maintenance
~~~~~~~~~~~
* Fix ReadTheDocs builds by upgrading `readthedocs.yml` configuration
  (:issue:`2357`, :pull:`2358`)
* asv 0.4.2 upgraded to asv 0.6.4 to fix CI failure due to pinned older conda.
  (:pull:`2352`)

Breaking Changes
~~~~~~~~~~~~~~~~
* The pvlib.location.Location.pytz attribute is now read only. The
  pytz attribute is now set internally to be consistent with the
  pvlib.location.Location.tz attribute. (:issue:`2340`, :pull:`2341`)

Contributors
~~~~~~~~~~~~
* Rajiv Daxini (:ghuser:`RDaxini`)
* Cliff Hansen (:ghuser:`cwhanse`)
* Jason Lun Leung (:ghuser:`jason-rpkt`)
* Manoj K S (:ghuser:`manojks1999`)
* Kurt Rhee (:ghuser:`kurt-rhee`)
* Ayush jariyal (:ghuser:`ayushjariyal`)
* Kevin Anderson (:ghuser:`kandersolar`)
* Echedey Luis (:ghuser:`echedey-ls`)
* Mark Campanelli (:ghuser:`markcampanelli`)
* Max Jackson (:ghuser:`MaxJackson`)<|MERGE_RESOLUTION|>--- conflicted
+++ resolved
@@ -6,12 +6,10 @@
 
 Bug fixes
 ~~~~~~~~~
-<<<<<<< HEAD
 * Add a check to :py:func:`~pvlib.snow.fully_covered_nrel` and
   :py:func:`~pvlib.snow.coverage_nrel`. The check uses snow depth on the ground
   to improve modeling for systems with shallow tilt angles. The check
   adds a new, optional parameter snow_depth. (:issue:`1171`, :pull:`2292`)
-=======
 * Fix a bug in :py:func:`pvlib.bifacial.get_irradiance_poa` which may have yielded non-zero
   ground irradiance when the sun was below the horizon. (:issue:`2245`, :pull:`2359`)
 * Fix a bug where :py:func:`pvlib.transformer.simple_efficiency` could only be imported
@@ -24,8 +22,6 @@
   if/when the time zone is updated, the tz attribute is now the single source
   of time-zone truth, is the single time-zone setter interface, and its getter 
   returns an IANA string. (:issue:`2340`, :pull:`2341`)
-
->>>>>>> 4b113ab8
 
 Deprecations
 ~~~~~~~~~~~~
