--- conflicted
+++ resolved
@@ -12,14 +12,10 @@
 * Users must now provide ModelChain.spectral_model, or the 'no_loss' spectral
   model is assumed. pvlib.modelchain.ModelChain no longer attempts to infer
   the spectral model from PVSystem attributes. (:issue:`2017`, :pull:`2253`)
-<<<<<<< HEAD
 * :py:func:`~pvlib.iotools.read_tmy3` now defaults to ``map_variables=True``.
   Additionally, the deprecated ``recolumn`` parameter is now removed. (:issue:`2324`, :pull:`2408`)
-
-=======
 * Remove :py:func:`!pvlib.atmosphere.first_solar_spectral_correction`, deprecated in v0.10.0.
   Use :py:func:`~pvlib.spectrum.spectral_factor_firstsolar` instead. (:issue:`2130`, :pull:`2131`)
->>>>>>> ae7de973
 
 Bug fixes
 ~~~~~~~~~
