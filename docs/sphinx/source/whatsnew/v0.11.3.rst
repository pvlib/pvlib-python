--- conflicted
+++ resolved
@@ -43,8 +43,5 @@
 * Mark Campanelli (:ghuser:`markcampanelli`)
 * Jason Lun Leung (:ghuser:`jason-rpkt`)
 * Manoj K S (:ghuser:`manojks1999`)
-<<<<<<< HEAD
 * Kurt Rhee (:ghuser:`kurt-rhee`)
-=======
-* Ayush jariyal (:ghuser:`ayushjariyal`)
->>>>>>> 0507a3bd
+* Ayush jariyal (:ghuser:`ayushjariyal`)