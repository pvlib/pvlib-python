.. _whatsnew_01130:


v0.11.3 (Anticipated March, 2025)
---------------------------------

Deprecations
~~~~~~~~~~~~


Enhancements
~~~~~~~~~~~~


Documentation
~~~~~~~~~~~~~
<<<<<<< HEAD
* Fix Procedural and Object Oriented simulation examples having slightly different results, in :ref:`introtutorial`.
=======
* Restructure the user guide with subsections (:issue:`2302`, :pull:`2310`)

>>>>>>> 6355f0a8

Testing
~~~~~~~


Requirements
~~~~~~~~~~~~


Maintenance
~~~~~~~~~~~
* Fix ReadTheDocs builds by upgrading `readthedocs.yml` configuration
  (:issue:`2357`, :pull:`2358`)
* asv 0.4.2 upgraded to asv 0.6.4 to fix CI failure due to pinned older conda.
  (:pull:`2352`)


Contributors
~~~~~~~~~~~~
* Rajiv Daxini (:ghuser:`RDaxini`)
* Mark Campanelli (:ghuser:`markcampanelli`)
* Manoj K S (:ghuser:`manojks1999`)<|MERGE_RESOLUTION|>--- conflicted
+++ resolved
@@ -14,12 +14,8 @@
 
 Documentation
 ~~~~~~~~~~~~~
-<<<<<<< HEAD
-* Fix Procedural and Object Oriented simulation examples having slightly different results, in :ref:`introtutorial`.
-=======
+* Fix Procedural and Object Oriented simulation examples having slightly different results, in :ref:`introtutorial`. (:issue:`2366`, :pull:`2367`)
 * Restructure the user guide with subsections (:issue:`2302`, :pull:`2310`)
-
->>>>>>> 6355f0a8
 
 Testing
 ~~~~~~~
