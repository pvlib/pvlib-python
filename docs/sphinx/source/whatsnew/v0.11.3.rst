--- conflicted
+++ resolved
@@ -10,15 +10,12 @@
 
 Enhancements
 ~~~~~~~~~~~~
-<<<<<<< HEAD
 * :py:func:`~pvlib.irradiance.gti_dirint` now raises an informative message
   when input data don't include values with AOI<90 (:issue:`1342`, :pull:`2347`)
-=======
 * Fix a bug in :py:func:`pvlib.bifacial.get_irradiance_poa` which may have yielded non-zero
   ground irradiance when the sun was below the horizon. (:issue:`2245`, :pull:`2359`)
 * Fix a bug where :py:func:`pvlib.transformer.simple_efficiency` could only be imported
   using the `from pvlib.transformer` syntax (:pull:`2388`)
->>>>>>> 6caa903b
 
 Documentation
 ~~~~~~~~~~~~~
@@ -46,12 +43,8 @@
 ~~~~~~~~~~~~
 * Rajiv Daxini (:ghuser:`RDaxini`)
 * Mark Campanelli (:ghuser:`markcampanelli`)
-<<<<<<< HEAD
 * Cliff Hansen (:ghuser:`cwhanse`)
-* Manoj K S (:ghuser:`manojks1999`)
-=======
 * Jason Lun Leung (:ghuser:`jason-rpkt`)
 * Manoj K S (:ghuser:`manojks1999`)
 * Kurt Rhee (:ghuser:`kurt-rhee`)
-* Ayush jariyal (:ghuser:`ayushjariyal`)
->>>>>>> 6caa903b
+* Ayush jariyal (:ghuser:`ayushjariyal`)