.. _whatsnew_01130:


v0.11.3 (Anticipated March, 2025)
---------------------------------

<<<<<<< HEAD
Bug fixes
~~~~~~~~~
* :py:func:`~pvlib.iotools.get_pvgis_tmy` with ``outputformat='csv'`` now
  works with the updated data format returned by PVGIS. (:issue:`2344`, :pull:`2395`)

=======
Breaking Changes
~~~~~~~~~~~~~~~~
* The pvlib.location.Location.pytz attribute is now read only. The
  pytz attribute is now set internally to be consistent with the
  pvlib.location.Location.tz attribute. (:issue:`2340`, :pull:`2341`)
* Users must now provide ModelChain.spectral_model, or the 'no_loss' spectral
  model is assumed. pvlib.modelchain.ModelChain no longer attempts to infer
  the spectral model from PVSystem attributes. (:issue:`2017`, :pull:`2253`)

Bug fixes
~~~~~~~~~
* Add a check to :py:func:`~pvlib.snow.fully_covered_nrel` and
  :py:func:`~pvlib.snow.coverage_nrel`. The check uses snow depth on the ground
  to improve modeling for systems with shallow tilt angles. The check
  adds a new, optional parameter snow_depth. (:issue:`1171`, :pull:`2292`)
* Fix a bug in :py:func:`pvlib.bifacial.get_irradiance_poa` which may have yielded non-zero
  ground irradiance when the sun was below the horizon. (:issue:`2245`, :pull:`2359`)
* Fix a bug where :py:func:`pvlib.transformer.simple_efficiency` could only be imported
  using the `from pvlib.transformer` syntax (:pull:`2388`)
* :py:class:`~pvlib.modelchain.ModelChain` now requires only a minimal set of
  parameters to run the SAPM electrical model. (:issue:`2369`, :pull:`2393`)
* Correct keys for First Solar modules in `~pvlib.spectrum.spectral_factor_pvspec` (:issue:`2398`, :pull:`2400`)
* Ensure proper tz and pytz types in pvlib.location.Location. To ensure that
  the time zone in pvlib.location.Location remains internally consistent
  if/when the time zone is updated, the tz attribute is now the single source
  of time-zone truth, is the single time-zone setter interface, and its getter 
  returns an IANA string. (:issue:`2340`, :pull:`2341`)
>>>>>>> 4b258015

Deprecations
~~~~~~~~~~~~


Enhancements
~~~~~~~~~~~~
* :py:func:`~pvlib.irradiance.gti_dirint` now raises an informative message
  when input data don't include values with AOI<90 (:issue:`1342`, :pull:`2347`)
* Reduced space requirements by excluding tests and test files from wheel.
  Zipped wheel is now 66% of the previous size, and installed size is 50% of
  the previous size.
  (:issue:`2271`, :pull:`2277`)

Documentation
~~~~~~~~~~~~~
* Fix Procedural and Object Oriented simulation examples having slightly different results, in :ref:`introtutorial`. (:issue:`2366`, :pull:`2367`)
* Restructure the user guide with subsections (:issue:`2302`, :pull:`2310`)
* Add references for :py:func:`pvlib.snow.loss_townsend`. (:issue:`2383`, :pull:`2384`)
* Add :term:`ghi_clear` to the :ref:`nomenclature` page (:issue:`2272`, :pull:`2397`)
* Add output variable naming clarifaction to :py:func:`pvlib.pvsystem.calcparams_desoto` and :py:func:`pvlib.pvsystem.calcparams_pvsyst` (:issue:`716`, :pull:`2405`)

Testing
~~~~~~~
* Moved tests folder to `/tests` and data exclusively used for testing to `/tests/data`.
  (:issue:`2271`, :pull:`2277`)
* Added Python 3.13 to test suite. (:pull:`2258`)
* Add tests for all input types for the pvlib.location.Location.tz attribute.
  (:issue:`2340`, :pull:`2341`)
* Add tests for time-conversion functions in pvlib.tools. (:issue:`2340`, :pull:`2341`)


Requirements
~~~~~~~~~~~~


Maintenance
~~~~~~~~~~~
* Fix ReadTheDocs builds by upgrading `readthedocs.yml` configuration
  (:issue:`2357`, :pull:`2358`)
* asv 0.4.2 upgraded to asv 0.6.4 to fix CI failure due to pinned older conda.
  (:pull:`2352`)


Contributors
~~~~~~~~~~~~
* Rajiv Daxini (:ghuser:`RDaxini`)
* Cliff Hansen (:ghuser:`cwhanse`)
* Jason Lun Leung (:ghuser:`jason-rpkt`)
* Manoj K S (:ghuser:`manojks1999`)
* Kurt Rhee (:ghuser:`kurt-rhee`)
* Ayush jariyal (:ghuser:`ayushjariyal`)
* Kevin Anderson (:ghuser:`kandersolar`)
* Echedey Luis (:ghuser:`echedey-ls`)
* Mark Campanelli (:ghuser:`markcampanelli`)
* Max Jackson (:ghuser:`MaxJackson`)<|MERGE_RESOLUTION|>--- conflicted
+++ resolved
@@ -4,13 +4,6 @@
 v0.11.3 (Anticipated March, 2025)
 ---------------------------------
 
-<<<<<<< HEAD
-Bug fixes
-~~~~~~~~~
-* :py:func:`~pvlib.iotools.get_pvgis_tmy` with ``outputformat='csv'`` now
-  works with the updated data format returned by PVGIS. (:issue:`2344`, :pull:`2395`)
-
-=======
 Breaking Changes
 ~~~~~~~~~~~~~~~~
 * The pvlib.location.Location.pytz attribute is now read only. The
@@ -38,7 +31,8 @@
   if/when the time zone is updated, the tz attribute is now the single source
   of time-zone truth, is the single time-zone setter interface, and its getter 
   returns an IANA string. (:issue:`2340`, :pull:`2341`)
->>>>>>> 4b258015
+* :py:func:`~pvlib.iotools.get_pvgis_tmy` with ``outputformat='csv'`` now
+  works with the updated data format returned by PVGIS. (:issue:`2344`, :pull:`2395`)
 
 Deprecations
 ~~~~~~~~~~~~
