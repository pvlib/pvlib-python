--- conflicted
+++ resolved
@@ -51,16 +51,12 @@
   (:issue:`2423`, :pull:`2426`)
 * Clarify which SAPM coefficients are required by the ``module`` parameter in
   :py:func:`~pvlib.pvsystem.sapm` (:issue:`2392`, :pull:`2435`)
-<<<<<<< HEAD
-* Update references in :py:func`~pvlib.irradiance.get_extra_radiation`
-  (:issue:`2333`, :pull:`2347`)
-* Fix ``Edit on GitHub`` links in stable documentation so they point to the tagged repository version matching the build environment (e.g., v0.12.0). (:issue:`2456`, :pull:`2460`)
-=======
 * Update references in :py:func:`~pvlib.irradiance.get_extra_radiation`
   (:issue:`2333`, :pull:`2437`)
 * Update references in :py:func:`~pvlib.iotools.get_cams` and :py:func:`~pvlib.iotools.read_cams`
   (:issue:`2427`, :pull:`2457`)
->>>>>>> f33be832
+* Fix ``Edit on GitHub`` links in stable documentation so they point to the tagged repository version matching the build environment (e.g., v0.12.0). (:issue:`2456`, :pull:`2460`)
+
 
 Requirements
 ~~~~~~~~~~~~
@@ -84,11 +80,7 @@
 * Kevin Anderson (:ghuser:`kandersolar`)
 * Will Holmgren (:ghuser:`wholmgren`)
 * Muhammad Rebaal (:ghuser:`Muhammad-Rebaal`)
-<<<<<<< HEAD
 * Echedey Luis (:ghuser:`echedey-ls`)
 * omahs (:ghuser:`omahs`)
-=======
-* omahs (:ghuser:`omahs`)
 * Adam R. Jensen (:ghuser:`AdamRJensen`)
-* Marion Schroedter-Homscheidt (:ghuser:`mschroedter`)
->>>>>>> f33be832
+* Marion Schroedter-Homscheidt (:ghuser:`mschroedter`)