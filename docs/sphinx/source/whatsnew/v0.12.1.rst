.. _whatsnew_01201:


v0.12.1 (XXXX, 2025)
------------------------

Breaking Changes
~~~~~~~~~~~~~~~~


Bug fixes
~~~~~~~~~


Enhancements
~~~~~~~~~~~~
* :py:mod:`pvlib.ivtools.sdm` is now a subpackage. (:issue:`2252`, :pull:`2256`)
* Add a function for estimating PVsyst SDM parameters from IEC 61853-1 matrix
  data (:py:func:`~pvlib.ivtools.sdm.fit_pvsyst_iec61853_sandia_2025`). (:issue:`2185`, :pull:`2429`)
* The parameters for the Ix and Ixx points are now optional when using
  :py:func:`pvlib.pvsystem.sapm` directly and through
  :py:class:`~pvlib.pvsystem.PVSystem` and :py:class:`~pvlib.modelchain.ModelChain`.
  (:issue:`2402`, :pull:`2433`)
* Add optional arguments ``temperature_ref`` and ``irradiance_ref`` to
  :py:func:`~pvlib.pvsystem.sapm`(:issue:`2432`, :pull:`2434`)
* Add NREL NSRDB PSM v4 API client to :py:mod:`pvlib.iotools`. See
  :py:func:`~pvlib.iotools.get_nsrdb_psm4_aggregated`,
  :py:func:`~pvlib.iotools.get_nsrdb_psm4_tmy`,
  :py:func:`~pvlib.iotools.get_nsrdb_psm4_conus`,
  :py:func:`~pvlib.iotools.get_nsrdb_psm4_full_disc`, and
  :py:func:`~pvlib.iotools.read_nsrdb_psm4`. (:issue:`2326`, :pull:`2378`, :pull:`2445`)
* :py:mod:`pvlib.bifacial.infinite_sheds` no longer emits "invalid value" warnings
  when supplying irradiance arrays with nighttime zero values. (:issue:`2450`, :pull:`2451`)
* Add ``'semi_integrated'`` parameters for the PVsyst temperature model.
  (:issue:`2330`, :pull:`2415`)

Documentation
~~~~~~~~~~~~~
* Add a supporting reference to :py:func:`pvlib.atmosphere.get_relative_airmass` (:issue:`2390`, :pull:`2424`)
* Document how ``np.nan`` values are handled by :py:func:`~pvlib.spectrum.average_photon_energy`
  (:issue:`2423`, :pull:`2426`)
* Clarify which SAPM coefficients are required by the ``module`` parameter in
  :py:func:`~pvlib.pvsystem.sapm` (:issue:`2392`, :pull:`2435`)
* Update references in :py:func`~pvlib.irradiance.get_extra_radiation`
  (:issue:`2333`, :pull:`2347`)
* Fix ``Edit on GitHub`` links in stable documentation right sidebar do not refer to the exact version of the repository at the time of the build. (:issue:`2456`, :pull:`2460`)

Requirements
~~~~~~~~~~~~
* ``wheel`` is no longer a build dependency. (:pull:`2439`)

Testing
~~~~~~~


Maintenance
~~~~~~~~~~~
* Update ``pyproject.toml`` to replace deprecated license table and
  classifiers. (:issue:`2440`, :pull:`2441`)


Contributors
~~~~~~~~~~~~
* Cliff Hansen (:ghuser:`cwhanse`)
* Rajiv Daxini (:ghuser:`RDaxini`)
* Will Hobbs (:ghuser:`williamhobbs`)
* Kevin Anderson (:ghuser:`kandersolar`)
* Will Holmgren (:ghuser:`wholmgren`)
* Muhammad Rebaal (:ghuser:`Muhammad-Rebaal`)
<<<<<<< HEAD
* Echedey Luis (:ghuser:`echedey-ls`)
=======
* omahs (:ghuser:`omahs`)
>>>>>>> d4dbe55f
<|MERGE_RESOLUTION|>--- conflicted
+++ resolved
@@ -67,8 +67,5 @@
 * Kevin Anderson (:ghuser:`kandersolar`)
 * Will Holmgren (:ghuser:`wholmgren`)
 * Muhammad Rebaal (:ghuser:`Muhammad-Rebaal`)
-<<<<<<< HEAD
 * Echedey Luis (:ghuser:`echedey-ls`)
-=======
-* omahs (:ghuser:`omahs`)
->>>>>>> d4dbe55f
+* omahs (:ghuser:`omahs`)