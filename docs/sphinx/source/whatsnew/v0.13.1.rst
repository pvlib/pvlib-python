.. _whatsnew_0_13_1:


v0.13.1 (Anticipated September, 2025)
-------------------------------------

Breaking Changes
~~~~~~~~~~~~~~~~


Deprecations
~~~~~~~~~~~~
* Deprecate :py:func:`~pvlib.modelchain.get_orientation`. (:pull:`2495`)
* Rename parameter name ``aparent_azimuth`` to ``solar_azimuth`` in :py:func:`~pvlib.tracking.singleaxis`.
  (:issue:`2479`, :pull:`2480`)

Bug fixes
~~~~~~~~~


Enhancements
~~~~~~~~~~~~
<<<<<<< HEAD
* Rename parameter name ``aparent_azimuth`` to ``solar_azimuth`` in :py:func:`~pvlib.tracking.singleaxis`.
  (:issue:`2479`, :pull:`2480`)
* Add k coefficient in :py:func:`~pvlib.temperature.ross`
  (:issue:`2506`, :pull:`2521`)
  
=======
* Add :py:func:`pvlib.iotools.get_nasa_power` to retrieve data from NASA POWER free API.
  (:pull:`2500`)
* :py:func:`pvlib.spectrum.spectral_factor_firstsolar` no longer emits warnings
  when airmass and precipitable water values fall out of range. (:pull:`2512`)

>>>>>>> b1fd3f70
Documentation
~~~~~~~~~~~~~
* Substantiate definitions of solar/surface azimuth/zenith and aoi on the
  :ref:`nomenclature` page. (:issue:`2448`, :pull:`2503`)


Testing
~~~~~~~


Benchmarking
~~~~~~~~~~~~


Requirements
~~~~~~~~~~~~


Maintenance
~~~~~~~~~~~
* Fix FAQ URL in ``README.md``. (:pull:`2488`)


Contributors
~~~~~~~~~~~~
* Elijah Passmore (:ghuser:`eljpsm`)
* Ioannis Sifnaios (:ghuser:`IoannisSifnaios`)
* Rajiv Daxini (:ghuser:`RDaxini`)
* Omar Bahamida (:ghuser:`OmarBahamida`)
<<<<<<< HEAD
* Rodrigo Amaro e Silva (:ghuser:`ramaroesilva`)
=======
* Kevin Anderson (:ghuser:`kandersolar`)
>>>>>>> b1fd3f70
<|MERGE_RESOLUTION|>--- conflicted
+++ resolved
@@ -20,19 +20,15 @@
 
 Enhancements
 ~~~~~~~~~~~~
-<<<<<<< HEAD
 * Rename parameter name ``aparent_azimuth`` to ``solar_azimuth`` in :py:func:`~pvlib.tracking.singleaxis`.
   (:issue:`2479`, :pull:`2480`)
 * Add k coefficient in :py:func:`~pvlib.temperature.ross`
   (:issue:`2506`, :pull:`2521`)
-  
-=======
 * Add :py:func:`pvlib.iotools.get_nasa_power` to retrieve data from NASA POWER free API.
   (:pull:`2500`)
 * :py:func:`pvlib.spectrum.spectral_factor_firstsolar` no longer emits warnings
   when airmass and precipitable water values fall out of range. (:pull:`2512`)
 
->>>>>>> b1fd3f70
 Documentation
 ~~~~~~~~~~~~~
 * Substantiate definitions of solar/surface azimuth/zenith and aoi on the
@@ -62,8 +58,5 @@
 * Ioannis Sifnaios (:ghuser:`IoannisSifnaios`)
 * Rajiv Daxini (:ghuser:`RDaxini`)
 * Omar Bahamida (:ghuser:`OmarBahamida`)
-<<<<<<< HEAD
 * Rodrigo Amaro e Silva (:ghuser:`ramaroesilva`)
-=======
-* Kevin Anderson (:ghuser:`kandersolar`)
->>>>>>> b1fd3f70
+* Kevin Anderson (:ghuser:`kandersolar`)