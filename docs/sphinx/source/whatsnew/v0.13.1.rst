.. _whatsnew_0_13_1:


v0.13.1 (Anticipated September, 2025)
-------------------------------------

Breaking Changes
~~~~~~~~~~~~~~~~


Deprecations
~~~~~~~~~~~~
* Deprecate :py:func:`~pvlib.modelchain.get_orientation`. (:pull:`2495`)
* Rename parameter name ``aparent_azimuth`` to ``solar_azimuth`` in :py:func:`~pvlib.tracking.singleaxis`.
  (:issue:`2479`, :pull:`2480`)

Bug fixes
~~~~~~~~~


Enhancements
~~~~~~~~~~~~
<<<<<<< HEAD
* Add ``method='chandrupatla'`` (faster than ``brentq`` and slower than ``newton``,
  but convergence is guaranteed) as an option for
  :py:func:`pvlib.pvsystem.singlediode`,
  :py:func:`~pvlib.pvsystem.i_from_v`,
  :py:func:`~pvlib.pvsystem.v_from_i`,
  :py:func:`~pvlib.pvsystem.max_power_point`,
  :py:func:`~pvlib.singlediode.bishop88_mpp`,
  :py:func:`~pvlib.singlediode.bishop88_v_from_i`, and
  :py:func:`~pvlib.singlediode.bishop88_i_from_v`. (:issue:`2497`, :pull:`2498`)
  
=======
* Add :py:func:`pvlib.iotools.get_nasa_power` to retrieve data from NASA POWER free API.
  (:pull:`2500`)
* :py:func:`pvlib.spectrum.spectral_factor_firstsolar` no longer emits warnings
  when airmass and precipitable water values fall out of range. (:pull:`2512`)
>>>>>>> 6dfeaf8e

Documentation
~~~~~~~~~~~~~
* Substantiate definitions of solar/surface azimuth/zenith and aoi on the
  :ref:`nomenclature` page. (:issue:`2448`, :pull:`2503`)


Testing
~~~~~~~


Benchmarking
~~~~~~~~~~~~


Requirements
~~~~~~~~~~~~


Maintenance
~~~~~~~~~~~
* Fix FAQ URL in ``README.md``. (:pull:`2488`)


Contributors
~~~~~~~~~~~~
* Elijah Passmore (:ghuser:`eljpsm`)
<<<<<<< HEAD
* Kevin Anderson (:ghuser:`kandersolar`)
=======
* Ioannis Sifnaios (:ghuser:`IoannisSifnaios`)
* Rajiv Daxini (:ghuser:`RDaxini`)
* Omar Bahamida (:ghuser:`OmarBahamida`)
* Kevin Anderson (:ghuser:`kandersolar`)
* Mikaella Brewer (:ghuser:`brwerx`)
>>>>>>> 6dfeaf8e
<|MERGE_RESOLUTION|>--- conflicted
+++ resolved
@@ -20,7 +20,10 @@
 
 Enhancements
 ~~~~~~~~~~~~
-<<<<<<< HEAD
+* Add :py:func:`pvlib.iotools.get_nasa_power` to retrieve data from NASA POWER free API.
+  (:pull:`2500`)
+* :py:func:`pvlib.spectrum.spectral_factor_firstsolar` no longer emits warnings
+  when airmass and precipitable water values fall out of range. (:pull:`2512`)
 * Add ``method='chandrupatla'`` (faster than ``brentq`` and slower than ``newton``,
   but convergence is guaranteed) as an option for
   :py:func:`pvlib.pvsystem.singlediode`,
@@ -30,13 +33,7 @@
   :py:func:`~pvlib.singlediode.bishop88_mpp`,
   :py:func:`~pvlib.singlediode.bishop88_v_from_i`, and
   :py:func:`~pvlib.singlediode.bishop88_i_from_v`. (:issue:`2497`, :pull:`2498`)
-  
-=======
-* Add :py:func:`pvlib.iotools.get_nasa_power` to retrieve data from NASA POWER free API.
-  (:pull:`2500`)
-* :py:func:`pvlib.spectrum.spectral_factor_firstsolar` no longer emits warnings
-  when airmass and precipitable water values fall out of range. (:pull:`2512`)
->>>>>>> 6dfeaf8e
+
 
 Documentation
 ~~~~~~~~~~~~~
@@ -64,12 +61,8 @@
 Contributors
 ~~~~~~~~~~~~
 * Elijah Passmore (:ghuser:`eljpsm`)
-<<<<<<< HEAD
-* Kevin Anderson (:ghuser:`kandersolar`)
-=======
 * Ioannis Sifnaios (:ghuser:`IoannisSifnaios`)
 * Rajiv Daxini (:ghuser:`RDaxini`)
 * Omar Bahamida (:ghuser:`OmarBahamida`)
 * Kevin Anderson (:ghuser:`kandersolar`)
-* Mikaella Brewer (:ghuser:`brwerx`)
->>>>>>> 6dfeaf8e
+* Mikaella Brewer (:ghuser:`brwerx`)