--- conflicted
+++ resolved
@@ -10,14 +10,10 @@
 
 Deprecations
 ~~~~~~~~~~~~
-<<<<<<< HEAD
 * Deprecate :py:func:`~pvlib.modelchain.get_orientation`. Removal scheduled for
   ``v0.14.0``. (:pull:`2691`)
-
-=======
 * Rename parameter name ``aparent_azimuth`` to ``solar_azimuth`` in :py:func:`~pvlib.tracking.singleaxis`.
   (:issue:`2479`, :pull:`2480`)
->>>>>>> 908d3da1
 
 Bug fixes
 ~~~~~~~~~
