.. _whatsnew_0_13_1:


v0.13.1 (Anticipated September, 2025)
-------------------------------------

Breaking Changes
~~~~~~~~~~~~~~~~


Deprecations
~~~~~~~~~~~~
* Deprecate :py:func:`~pvlib.modelchain.get_orientation`. (:pull:`2495`)
* Rename parameter name ``aparent_azimuth`` to ``solar_azimuth`` in :py:func:`~pvlib.tracking.singleaxis`.
  (:issue:`2479`, :pull:`2480`)

Bug fixes
~~~~~~~~~


Enhancements
~~~~~~~~~~~~
<<<<<<< HEAD
* Add new parameters for the Huld PV array mode :py:func:`~pvlib.pvarray.huld` (:issue:`2461`, :pull:`2486`)
=======
* Add :py:func:`pvlib.iotools.get_nasa_power` to retrieve data from NASA POWER free API.
  (:pull:`2500`)
* :py:func:`pvlib.spectrum.spectral_factor_firstsolar` no longer emits warnings
  when airmass and precipitable water values fall out of range. (:pull:`2512`)
>>>>>>> 6dfeaf8e

Documentation
~~~~~~~~~~~~~
* Substantiate definitions of solar/surface azimuth/zenith and aoi on the
  :ref:`nomenclature` page. (:issue:`2448`, :pull:`2503`)


Testing
~~~~~~~


Benchmarking
~~~~~~~~~~~~


Requirements
~~~~~~~~~~~~


Maintenance
~~~~~~~~~~~
* Fix FAQ URL in ``README.md``. (:pull:`2488`)


Contributors
~~~~~~~~~~~~
* Elijah Passmore (:ghuser:`eljpsm`)
<<<<<<< HEAD
* Omar Bahamida (:ghuser:`OmarBahamida`)
* Cliff Hansen (:ghuser:`cwhanse`)
=======
* Ioannis Sifnaios (:ghuser:`IoannisSifnaios`)
* Rajiv Daxini (:ghuser:`RDaxini`)
* Omar Bahamida (:ghuser:`OmarBahamida`)
* Kevin Anderson (:ghuser:`kandersolar`)
* Mikaella Brewer (:ghuser:`brwerx`)
>>>>>>> 6dfeaf8e
<|MERGE_RESOLUTION|>--- conflicted
+++ resolved
@@ -20,14 +20,11 @@
 
 Enhancements
 ~~~~~~~~~~~~
-<<<<<<< HEAD
 * Add new parameters for the Huld PV array mode :py:func:`~pvlib.pvarray.huld` (:issue:`2461`, :pull:`2486`)
-=======
 * Add :py:func:`pvlib.iotools.get_nasa_power` to retrieve data from NASA POWER free API.
   (:pull:`2500`)
 * :py:func:`pvlib.spectrum.spectral_factor_firstsolar` no longer emits warnings
   when airmass and precipitable water values fall out of range. (:pull:`2512`)
->>>>>>> 6dfeaf8e
 
 Documentation
 ~~~~~~~~~~~~~
@@ -55,13 +52,11 @@
 Contributors
 ~~~~~~~~~~~~
 * Elijah Passmore (:ghuser:`eljpsm`)
-<<<<<<< HEAD
 * Omar Bahamida (:ghuser:`OmarBahamida`)
 * Cliff Hansen (:ghuser:`cwhanse`)
-=======
+
 * Ioannis Sifnaios (:ghuser:`IoannisSifnaios`)
 * Rajiv Daxini (:ghuser:`RDaxini`)
 * Omar Bahamida (:ghuser:`OmarBahamida`)
 * Kevin Anderson (:ghuser:`kandersolar`)
-* Mikaella Brewer (:ghuser:`brwerx`)
->>>>>>> 6dfeaf8e
+* Mikaella Brewer (:ghuser:`brwerx`)