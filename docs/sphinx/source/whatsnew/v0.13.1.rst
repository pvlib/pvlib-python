--- conflicted
+++ resolved
@@ -30,7 +30,6 @@
   (:pull:`2500`)
 * :py:func:`pvlib.spectrum.spectral_factor_firstsolar` no longer emits warnings
   when airmass and precipitable water values fall out of range. (:pull:`2512`)
-<<<<<<< HEAD
 * Add ``method='chandrupatla'`` (faster than ``brentq`` and slower than ``newton``,
   but convergence is guaranteed) as an option for
   :py:func:`pvlib.pvsystem.singlediode`,
@@ -41,10 +40,8 @@
   :py:func:`~pvlib.singlediode.bishop88_v_from_i`, and
   :py:func:`~pvlib.singlediode.bishop88_i_from_v`. (:issue:`2497`, :pull:`2498`)
 
-=======
 * Allow reading TMY data from a Path or file-like object in :py:func:`~pvlib.iotools.read_tmy3`.
   (:pull:`2544`)
->>>>>>> 4089dd92
 
 Documentation
 ~~~~~~~~~~~~~
