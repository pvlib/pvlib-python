.. _whatsnew_0_13_2:


v0.13.2 (Anticipated December, 2025)
------------------------------------

Breaking Changes
~~~~~~~~~~~~~~~~
* Following the removal of the NSRDB PSM3 API, the :func:`!pvlib.iotools.get_psm3`,
  :func:`!pvlib.iotools.read_psm3`, and :func:`!pvlib.iotools.parse_psm3`
  functions are removed. (:issue:`2581`, :pull:`2582`)


Deprecations
~~~~~~~~~~~~


Bug fixes
~~~~~~~~~


Enhancements
~~~~~~~~~~~~
* Add :py:func:`~pvlib.ivtools.sdm.fit_desoto_batzelis`, a function to estimate
  parameters for the De Soto single-diode model from datasheet values. (:pull:`2563`)
* Add :py:func:`~pvlib.singlediode.batzelis`, a function to estimate
  maximum power, open circuit, and short circuit points using parameters for
  the single-diode equation. (:pull:`2563`)
* Add :py:func:`~pvlib.pvarray.batzelis`, a function to estimate maximum power
  open circuit, and short circuit points from datasheet values. (:pull:`2563`)
* Add ``method='chandrupatla'`` (faster than ``brentq`` and slower than ``newton``,
  but convergence is guaranteed) as an option for
  :py:func:`pvlib.pvsystem.singlediode`,
  :py:func:`~pvlib.pvsystem.i_from_v`,
  :py:func:`~pvlib.pvsystem.v_from_i`,
  :py:func:`~pvlib.pvsystem.max_power_point`,
  :py:func:`~pvlib.singlediode.bishop88_mpp`,
  :py:func:`~pvlib.singlediode.bishop88_v_from_i`, and
  :py:func:`~pvlib.singlediode.bishop88_i_from_v`. (:issue:`2497`, :pull:`2498`)
<<<<<<< HEAD
* Add :py:func:`~pvlib.iotools.get_merra2`, a function for accessing
  MERRA-2 reanalysis data. (:pull:`2572`)
=======
* Accelerate :py:func:`~pvlib.pvsystem.singlediode` when scipy>=1.15 is
  installed. (:issue:`2497`, :pull:`2571`)
* Add :py:func:`~pvlib.iotools.get_era5`, a function for accessing
  ERA5 reanalysis data. (:pull:`2573`)
>>>>>>> b70fb0f7


Documentation
~~~~~~~~~~~~~
* Provide an overview of single-diode modeling functionality in :ref:`singlediode`. (:pull:`2565`)


Testing
~~~~~~~


Benchmarking
~~~~~~~~~~~~


Requirements
~~~~~~~~~~~~


Maintenance
~~~~~~~~~~~


Contributors
~~~~~~~~~~~~
<<<<<<< HEAD
* Kevin Anderson (:ghuser:`kandersolar`)
=======
* Cliff Hansen (:ghuser:`cwhanse`)
>>>>>>> b70fb0f7
<|MERGE_RESOLUTION|>--- conflicted
+++ resolved
@@ -37,15 +37,12 @@
   :py:func:`~pvlib.singlediode.bishop88_mpp`,
   :py:func:`~pvlib.singlediode.bishop88_v_from_i`, and
   :py:func:`~pvlib.singlediode.bishop88_i_from_v`. (:issue:`2497`, :pull:`2498`)
-<<<<<<< HEAD
-* Add :py:func:`~pvlib.iotools.get_merra2`, a function for accessing
-  MERRA-2 reanalysis data. (:pull:`2572`)
-=======
 * Accelerate :py:func:`~pvlib.pvsystem.singlediode` when scipy>=1.15 is
   installed. (:issue:`2497`, :pull:`2571`)
 * Add :py:func:`~pvlib.iotools.get_era5`, a function for accessing
   ERA5 reanalysis data. (:pull:`2573`)
->>>>>>> b70fb0f7
+* Add :py:func:`~pvlib.iotools.get_merra2`, a function for accessing
+  MERRA-2 reanalysis data. (:pull:`2572`)
 
 
 Documentation
@@ -71,8 +68,5 @@
 
 Contributors
 ~~~~~~~~~~~~
-<<<<<<< HEAD
-* Kevin Anderson (:ghuser:`kandersolar`)
-=======
 * Cliff Hansen (:ghuser:`cwhanse`)
->>>>>>> b70fb0f7
+* Kevin Anderson (:ghuser:`kandersolar`)