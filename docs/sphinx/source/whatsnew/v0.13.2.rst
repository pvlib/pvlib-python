--- conflicted
+++ resolved
@@ -74,11 +74,7 @@
 
 Contributors
 ~~~~~~~~~~~~
-<<<<<<< HEAD
-* Cliff Hansen (:ghuser:`cwhanse`)
-* Kevin Anderson (:ghuser:`kandersolar`)
-=======
 * Will Hobbs (:ghuser:`williamhobbs`)
 * Cliff Hansen (:ghuser:`cwhanse`)
 * Joseph Radford (:ghuser:`josephradford`)
->>>>>>> 6c93b716
+* Kevin Anderson (:ghuser:`kandersolar`)