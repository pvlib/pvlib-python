--- conflicted
+++ resolved
@@ -6,7 +6,6 @@
 
 Breaking Changes
 ~~~~~~~~~~~~~~~~
-<<<<<<< HEAD
 * Rename ``axis_tilt`` and ``cross_axis_tilt`` to ``axis_slope`` and ``cross_axis_slope`` all through the project. Affects:
 
   - :py:func:`pvlib.shading.shaded_fraction1d` parameters ``cross_axis_tilt`` and ``axis_tilt``
@@ -18,11 +17,9 @@
   - :py:class:`pvlib.pvsystem.SingleAxisTrackerMount` dataclass fields ``axis_tilt`` and ``cross_axis_tilt``
 
   (:issue:`2334`, :pull:`2543`)
-=======
 * Following the removal of the NSRDB PSM3 API, the :func:`!pvlib.iotools.get_psm3`,
   :func:`!pvlib.iotools.read_psm3`, and :func:`!pvlib.iotools.parse_psm3`
   functions are removed. (:issue:`2581`, :pull:`2582`)
->>>>>>> 03fb3402
 
 
 Deprecations
