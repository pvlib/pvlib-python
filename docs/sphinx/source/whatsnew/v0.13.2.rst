--- conflicted
+++ resolved
@@ -37,16 +37,12 @@
   :py:func:`~pvlib.singlediode.bishop88_mpp`,
   :py:func:`~pvlib.singlediode.bishop88_v_from_i`, and
   :py:func:`~pvlib.singlediode.bishop88_i_from_v`. (:issue:`2497`, :pull:`2498`)
-<<<<<<< HEAD
 * Add Marion 2008 non-linear irradiance adjustment factor to
   :py:func:`pvlib.pvsystem.pvwatts_dc`. (:issue:`2566`, :pull:`2569`)
-=======
 * Accelerate :py:func:`~pvlib.pvsystem.singlediode` when scipy>=1.15 is
   installed. (:issue:`2497`, :pull:`2571`)
 * Add :py:func:`~pvlib.iotools.get_era5`, a function for accessing
   ERA5 reanalysis data. (:pull:`2573`)
-
->>>>>>> b70fb0f7
 
 Documentation
 ~~~~~~~~~~~~~
@@ -71,8 +67,5 @@
 
 Contributors
 ~~~~~~~~~~~~
-<<<<<<< HEAD
 * Will Hobbs (:ghuser:`williamhobbs`)
-=======
-* Cliff Hansen (:ghuser:`cwhanse`)
->>>>>>> b70fb0f7
+* Cliff Hansen (:ghuser:`cwhanse`)