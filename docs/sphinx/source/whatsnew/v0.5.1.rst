--- conflicted
+++ resolved
@@ -24,7 +24,6 @@
 * Remove condition causing Overflow warning from clearsky.haurwitz
   (:issue:`363`)
 * modelchain.basic_chain now correctly passes 'solar_position_method'
-<<<<<<< HEAD
   arg to solarposition.get_solarposition
 
 Enhancements
@@ -42,7 +41,6 @@
 * `pvsystem.v_from_i` and `pvsystem.i_from_v` functions now accept
   resistance_series = 0 and/or resistance_shunt = numpy.inf as inputs
   (:issue:`340`)
-=======
   arg to solarposition.get_solarposition (:issue:`370`)
 * Fixed: `Variables and Symbols extra references not available
   <https://github.com/pvlib/pvlib-python/issues/380>`_ (:issue:`380`)
@@ -55,20 +53,16 @@
   correctly pass the 'solar_position_method' argument to
   solarposition.get_solarposition (:issue:`377`)
 * Fixed usage of inplace parameter for tmy._recolumn (:issue:`342`)
->>>>>>> 112ee56a
 
 Documentation
 ~~~~~~~~~~~~~
 * Doc string of modelchain.basic_chain was updated to describe args
-<<<<<<< HEAD
   more accurately
 * Doc strings of `singlediode`, `pvsystem.v_from_i`, and `pvsystem.i_from_v`
   were updated to describe acceptable input arg ranges
-=======
   more accurately. (:issue:`370`)
 * Doc strings of `singlediode`, `pvsystem.v_from_i`, and `pvsystem.i_from_v`
   were updated to describe acceptable input arg ranges. (:issue:`340`)
->>>>>>> 112ee56a
 
 Testing
 ~~~~~~~
@@ -81,9 +75,5 @@
 * Cliff Hansen
 * KonstantinTr
 * Will Holmgren
-<<<<<<< HEAD
 * Mark Campanelli
-=======
-* Mark Campanelli
-* DaCoEx
->>>>>>> 112ee56a
+* DaCoEx