.. _whatsnew_0600:

v0.6.0 (___, 2018)
---------------------

API Changes
~~~~~~~~~~~
* pvsystem.calcparams_desoto now requires arguments for each module model parameter.
* removed irradiance parameter from ModelChain.run_model and ModelChain.prepare_inputs


Enhancements
~~~~~~~~~~~~
* Add sea surface albedo in irradiance.py (:issue:`458`)
* Implement first_solar_spectral_loss in modelchain.py (:issue:`359`)
* Clarify arguments Egref and dEgdT for calcparams_desoto (:issue:`462`)
* Implement a reliable "gold" implementation of the single diode model (SDM)
  using a bisection method (Brent, 1973) bounded by points known to include the
  full forward-bias 1st quadrant IV-curve. Also implement a "fast" method using
  a gradient descent method (Newton-Raphson) that is not bounded, but should be
  safe for well behaved IV-curves. (:issue:`408`)
* Implement :func:`~pvlib.pvsystem.bishop88` for explicit calculation of
  arbitrary IV curve points using diode voltage instead of cell voltage. This
  method is called for ``ivcurve_pnts`` in :func:`~pvlib.pvsystem.singlediode`
  if the method is either ``'fast'`` or ``'gold'``, but the IV curve points will
  be log spaced instead of linear.
* Implement :func:`~pvlib.pvsystem.est_voc` to estimate open circuit voltage by
  assuming :math:`R_{sh} \to \infty`. This is used as an upper bound in
  bisection method for :func:`~pvlib.pvsystem.singlediode`.
* Combine existing :func:`~pvlib.pvsystem.singlediode` method using Lambert-W
  with the two new implementations to form a wrapper, that takes an additional
  ``method`` argument ``('lambertw', 'fast', 'gold')`` that defaults to the new
  "gold" bounded bisection method. (:issue:`410`)
* Add :func:`~pvlib.pvsystem.mpp` method to compute the max power point.


Bug fixes
~~~~~~~~~
* Unset executable bits of irradiance.py and test_irradiance.py (:issue:`460`)
* Fix failing tests due to column order on Python 3.6+ and Pandas 0.23+
  (:issue:`464`)
* ModelChain.prepare_inputs failed to pass solar_position and airmass to
  Location.get_clearsky. Fixed. (:issue:`481`)
* Add User-Agent specification to TMY3 remote requests to avoid rejection.
  (:issue:`493`)


Documentation
~~~~~~~~~~~~~
* Expand testing section with guidelines for functions, PVSystem/Location
  objects, and ModelChain.
* Updated several incorrect statements in ModelChain documentation regarding
  implementation status and default values. (:issue:`480`)


Testing
~~~~~~~
* Add pytest-mock dependency
* Use pytest-mock to ensure that PVSystem methods call corresponding functions
  correctly. Removes implicit dependence on precise return values of functions
* Use pytest-mock to ensure that ModelChain DC model is set up correctly.


Contributors
~~~~~~~~~~~~
* Will Holmgren
* Yu Cao
* Cliff Hansen
<<<<<<< HEAD
* Mark Mikofski
=======
* Alan Mathew
>>>>>>> e6aa17c5
<|MERGE_RESOLUTION|>--- conflicted
+++ resolved
@@ -66,8 +66,5 @@
 * Will Holmgren
 * Yu Cao
 * Cliff Hansen
-<<<<<<< HEAD
 * Mark Mikofski
-=======
 * Alan Mathew
->>>>>>> e6aa17c5
