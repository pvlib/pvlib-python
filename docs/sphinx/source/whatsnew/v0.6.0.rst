.. _whatsnew_0600:

v0.6.0 (___, 2018)
---------------------

API Changes
~~~~~~~~~~~
* pvsystem.calcparams_desoto now requires arguments for each module model parameter.
* removed irradiance parameter from ModelChain.run_model and ModelChain.prepare_inputs


Enhancements
~~~~~~~~~~~~
<<<<<<< HEAD
* Add sea surface albedo in ``irradiance.py`` (:issue:`458`)
* Implement :meth:`~pvlib.modelchain.ModelChain.first_solar_spectral_loss`
  in ``modelchain.py`` (:issue:`359`)
* Clarify arguments ``Egref`` and ``dEgdT`` for
  :func:`~pvlib.pvsystem.calcparams_desoto` (:issue:`462`)
* Extend :func:`~pvlib.pvsystem.singlediode` with an additional keyword argument
  ``method`` in ``('lambertw', 'newton', 'brentq')``, default is ``'lambertw'``,
  to select a method to solve the single diode equation for points on the IV
  curve. Selecting either ``'brentq'`` or ``'newton'`` as the method uses
  :func:`~pvlib.singlediode_methods.bishop88` with the corresponding method.
  (:issue:`410`)
* Implement new methods ``'brentq'`` and ``'newton'`` for solving the single
  diode equation for points on the IV curve. ``'brentq'`` uses a bisection
  method (Brent, 1973) that may be slow but guarantees a solution. ``'newton'``
  uses the Newton-Raphson method and may be faster but is not guaranteed to
  converge. However, ``'newton'`` should be safe for well-behaved IV curves.
  (:issue:`408`)
* Implement :func:`~pvlib.singlediode_methods.bishop88` for explicit calculation
  of arbitrary IV curve points using diode voltage instead of cell voltage. If
  ``method`` is either ``'newton'`` or ``'brentq'`` and ``ivcurve_pnts`` in
  :func:`~pvlib.pvsystem.singlediode` is provided, the IV curve points will be
  log spaced instead of linear.
* Implement :func:`~pvlib.singlediode_methods.estimate_voc` to estimate open
  circuit voltage by assuming :math:`R_{sh} \to \infty` and :math:`R_s=0` as an
  upper bound in bisection method for :func:`~pvlib.pvsystem.singlediode` when
  method is either ``'newton'`` or ``'brentq'``.
* Add :func:`~pvlib.pvsystem.max_power_point` method to compute the max power
  point using the new ``'brentq'`` method.
* Add new module ``pvlib.singlediode_methods`` with low-level functions for
  solving the single diode equation such as:
  :func:`~pvlib.singlediode_methods.bishop88`,
  :func:`~pvlib.singlediode_methods.estimate_voc`,
  :func:`~pvlib.singlediode_methods.bishop88_i_from_v`,
  :func:`~pvlib.singlediode_methods.bishop88_v_from_i`, and
  :func:`~pvlib.singlediode_methods.bishop88_mpp`.
=======
* Add sea surface albedo in irradiance.py (:issue:`458`)
* Implement first_solar_spectral_loss in modelchain.py (:issue:`359`)
* Clarify arguments Egref and dEgdT for calcparams_desoto (:issue:`462`)
* Add pvsystem.calcparams_pvsyst to compute values for the single diode equation using the PVsyst v6 model (:issue:'470')
>>>>>>> ffcfc298


Bug fixes
~~~~~~~~~
* Unset executable bits of irradiance.py and test_irradiance.py (:issue:`460`)
* Fix failing tests due to column order on Python 3.6+ and Pandas 0.23+
  (:issue:`464`)
* ModelChain.prepare_inputs failed to pass solar_position and airmass to
  Location.get_clearsky. Fixed. (:issue:`481`)
* Add User-Agent specification to TMY3 remote requests to avoid rejection.
  (:issue:`493`)


Documentation
~~~~~~~~~~~~~
* Expand testing section with guidelines for functions, PVSystem/Location
  objects, and ModelChain.
* Updated several incorrect statements in ModelChain documentation regarding
  implementation status and default values. (:issue:`480`)
* Expanded general contributing and pull request guidelines.


Testing
~~~~~~~
* Add pytest-mock dependency
* Use pytest-mock to ensure that PVSystem methods call corresponding functions
  correctly. Removes implicit dependence on precise return values of functions
* Use pytest-mock to ensure that ModelChain DC model is set up correctly.


Contributors
~~~~~~~~~~~~
* Will Holmgren
* Yu Cao
* Cliff Hansen
* Mark Mikofski
* Alan Mathew
<|MERGE_RESOLUTION|>--- conflicted
+++ resolved
@@ -11,12 +11,13 @@
 
 Enhancements
 ~~~~~~~~~~~~
-<<<<<<< HEAD
 * Add sea surface albedo in ``irradiance.py`` (:issue:`458`)
 * Implement :meth:`~pvlib.modelchain.ModelChain.first_solar_spectral_loss`
   in ``modelchain.py`` (:issue:`359`)
 * Clarify arguments ``Egref`` and ``dEgdT`` for
   :func:`~pvlib.pvsystem.calcparams_desoto` (:issue:`462`)
+* Add pvsystem.calcparams_pvsyst to compute values for the single diode equation
+  using the PVsyst v6 model (:issue:'470')
 * Extend :func:`~pvlib.pvsystem.singlediode` with an additional keyword argument
   ``method`` in ``('lambertw', 'newton', 'brentq')``, default is ``'lambertw'``,
   to select a method to solve the single diode equation for points on the IV
@@ -47,12 +48,6 @@
   :func:`~pvlib.singlediode_methods.bishop88_i_from_v`,
   :func:`~pvlib.singlediode_methods.bishop88_v_from_i`, and
   :func:`~pvlib.singlediode_methods.bishop88_mpp`.
-=======
-* Add sea surface albedo in irradiance.py (:issue:`458`)
-* Implement first_solar_spectral_loss in modelchain.py (:issue:`359`)
-* Clarify arguments Egref and dEgdT for calcparams_desoto (:issue:`462`)
-* Add pvsystem.calcparams_pvsyst to compute values for the single diode equation using the PVsyst v6 model (:issue:'470')
->>>>>>> ffcfc298
 
 
 Bug fixes
