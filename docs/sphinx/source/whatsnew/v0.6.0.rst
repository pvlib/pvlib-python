.. _whatsnew_0600:

v0.6.0 (___, 2018)
---------------------

**Python 2.7 support will end on June 1, 2019**. Releases made after this
date will require Python 3. (:issue:`501`)


API Changes
~~~~~~~~~~~
* pvlib python is changing a handful of function names. In general, functions
  that can calculate a quantity using multiple algorithms now start
  with the prefix ``get_``. For example, ``relativeairmass`` can calculate
  airmass using one of many ``model`` arguments. Its name has been changed
  to ``get_relative_airmass``. The old function names remain in this
  release, but will emit a ``PVLibDeprecationWarning`` when called. The
  old functions will be removed in the 0.7 release. Functions composed
  of multiple words jammed together have been renamed with underscores
  separating the words (see above).
  Each change is detailed below. (:issue:`427`)
* Deprecated relativeairmass. relativeairmass will be removed in 0.7.
  Use the new get_relative_airmass instead. (:issue:`427`)
* Deprecated absoluteairmass. absoluteairmass will be removed in 0.7.
  Use the new get_absolute_airmass instead. (:issue:`427`)
* Deprecated irradiance.globalinplane. globalinplane will be removed in 0.7.
  Use the new irradiance.poa_components instead. (:issue:`427`)
* Added irradiance.poa_components. Function is the same as the now-deprecated
  irradiance.globalinplane, but adds 'poa_sky_diffuse' and
  'poa_ground_diffuse' to the output. (:issue:`427`)
* Deprecated irradiance.extraradiation. Use irradiance.get_extra_radiation
  instead. irradiance.extraradiation will be removed in 0.7. (:issue:`427`)
* Deprecated irradiance.grounddiffuse. Use irradiance.get_ground_diffuse
  instead. irradiance.grounddiffuse will be removed in 0.7. (:issue:`427`)
* Added irradiance.get_poa_sky_diffuse. (:issue:`427`)
* Deprecated irradiance.total_irrad. Use irradiance.get_total_poa_irradiance
  instead. irradiance.total_irrad will be removed in 0.7. (:issue:`427`)
* Removed 'klutcher' from get_sky_diffuse/total_irrad. This misspelling was
  deprecated long ago but never removed. (:issue:`97`)
* pvsystem.calcparams_desoto now requires arguments for each module model
  parameter. (:issue:`462`)
* Add losses_parameters attribute to PVSystem objects and remove the kwargs
  support from PVSystem.pvwatts_losses. Enables custom losses specification
  in ModelChain calculations. (:issue:`484`)
* removed irradiance parameter from ModelChain.run_model and ModelChain.prepare_inputs
* Add ``perez_enhancement`` keyword argument to clearsky.ineichen to control
  whether or not the "perez enhancement factor" is applied. The enhancement
  factor was always applied until now. Now it is turned off by default. The
  enhancement factor can yield unphysical results, especially for latitudes
  closer to the poles and especially in the winter months. It may yield
  improved results under other conditions. (:issue:`435`)
* Add min_cos_zenith, max_zenith keyword arguments to disc, dirint, and
  dirindex functions. (:issue:`311`, :issue:`396`)
* Method ModelChain.infer_dc_model now returns a tuple (function handle, model name string)
  instead of only the function handle (:issue:`417`)
* Add DC model methods desoto and pvsyst to ModelChain, and deprecates DC model method
  singlediode (singlediode defaults to desoto until v0.7.0) (:issue:`487`)
* Add the CEC module model in pvsystem.calcparams_cec and ModelChain.cec. The CEC model
  differs from the desoto model by using the parameter Adjust. Modules selected from
  the SAM CEC library sam-library-cec-modules-2017-6-5.csv include the Adjust parameter
  and ModelChain.infer_dc_model will now select the cec model rather than the desoto model.
  (:issue:`463`)
* The behavior of irradiance.perez(return_components=True) has changed.
  The function previously returned a tuple of total sky diffuse and
  an OrderedDict/DataFrame of components. The function now returns
  an OrderedDict/DataFrame with total sky diffuse and each component.
  The behavior for return_components=False remains unchanged. (:issue:`434`)


Enhancements
~~~~~~~~~~~~
* Add sea surface albedo in ``irradiance.py`` (:issue:`458`)
* Implement :meth:`~pvlib.modelchain.ModelChain.first_solar_spectral_loss`
  in ``modelchain.py`` (:issue:`359`)
* Clarify arguments ``Egref`` and ``dEgdT`` for
  :func:`~pvlib.pvsystem.calcparams_desoto` (:issue:`462`)
* Add pvsystem.calcparams_pvsyst to compute values for the single diode equation
  using the PVsyst v6 model (:issue:'470')
* Extend :func:`~pvlib.pvsystem.singlediode` with an additional keyword argument
  ``method`` in ``('lambertw', 'newton', 'brentq')``, default is ``'lambertw'``,
  to select a method to solve the single diode equation for points on the IV
  curve. Selecting either ``'brentq'`` or ``'newton'`` as the method uses
  :func:`~pvlib.singlediode.bishop88` with the corresponding method.
  (:issue:`410`)
* Implement new methods ``'brentq'`` and ``'newton'`` for solving the single
  diode equation for points on the IV curve. ``'brentq'`` uses a bisection
  method (Brent, 1973) that may be slow but guarantees a solution. ``'newton'``
  uses the Newton-Raphson method and may be faster but is not guaranteed to
  converge. However, ``'newton'`` should be safe for well-behaved IV curves.
  (:issue:`408`)
* Implement :func:`~pvlib.singlediode.bishop88` for explicit calculation
  of arbitrary IV curve points using diode voltage instead of cell voltage. If
  ``method`` is either ``'newton'`` or ``'brentq'`` and ``ivcurve_pnts`` in
  :func:`~pvlib.pvsystem.singlediode` is provided, the IV curve points will be
  log spaced instead of linear.
* Implement :func:`~pvlib.singlediode.estimate_voc` to estimate open
  circuit voltage by assuming :math:`R_{sh} \to \infty` and :math:`R_s=0` as an
  upper bound in bisection method for :func:`~pvlib.pvsystem.singlediode` when
  method is either ``'newton'`` or ``'brentq'``.
* Add :func:`~pvlib.pvsystem.max_power_point` method to compute the max power
  point using the new ``'brentq'`` method.
* Add new module ``pvlib.singlediode`` with low-level functions for
  solving the single diode equation such as:
  :func:`~pvlib.singlediode.bishop88`,
  :func:`~pvlib.singlediode.estimate_voc`,
  :func:`~pvlib.singlediode.bishop88_i_from_v`,
  :func:`~pvlib.singlediode.bishop88_v_from_i`, and
  :func:`~pvlib.singlediode.bishop88_mpp`.
* Add PVSyst thin-film recombination losses for CdTe and a:Si (:issue:`163`)
* Python 3.7 officially supported. (:issue:`496`)
* Improve performance of solarposition.ephemeris. (:issue:`512`)
* Improve performance of Location.get_airmass. Most noticeable when
  solar position is supplied, time index length is less than 10000, and
  method is looped over. (:issue:`502`)
* Add irradiance.gti_dirint function. (:issue:`396`)
* Add irradiance.clearness_index function. (:issue:`396`)
* Add irradiance.clearness_index_zenith_independent function. (:issue:`396`)
* Add checking for consistency between module_parameters and dc_model. (:issue:`417`)
* Add DC model methods ``'desoto'`` and ``'pvsyst'`` to ModelChain (:issue:`487`)
* Add the CEC module model in `pvsystem.calcparams_cec` and `ModelChain.cec`. (:issue:`463`)
* Add DC model methods desoto and pvsyst to ModelChain (:issue:`487`)
* pvlib now ships with a pvlib[optional] installation option to automatically
  install packages needed to support additional pvlib features:
  ``pip install pvlib[optional]``. Additional installation options include
  `doc` (requirements for minimal documentation build), `test` (requirements
  for testing), and `all` (optional + doc + test). (:issue:`553`, :issue:`483`)
* Set default alpha to 1.14 in :func:`~pvlib.atmosphere.angstrom_aod_at_lambda` (:issue:`563`)
* tracking.singleaxis now accepts scalar and 1D-array input.


Bug fixes
~~~~~~~~~
* Unset executable bits of irradiance.py and test_irradiance.py (:issue:`460`)
* Fix failing tests due to column order on Python 3.6+ and Pandas 0.23+
  (:issue:`464`)
* ModelChain.prepare_inputs failed to pass solar_position and airmass to
  Location.get_clearsky. Fixed. (:issue:`481`)
* Add User-Agent specification to TMY3 remote requests to avoid rejection.
  (:issue:`493`)
* Fix ``pvlib.irradiance.klucher`` output is different for Pandas Series vs.
  floats and NumPy arrays. (:issue:`508`)
* Make GitHub recognize the license, add AUTHORS.md, clarify shared copyright.
  (:issue:`503`)
* Fix issue with non-zero direct irradiance contribution to Reindl, Klucher,
  and Hay-Davies diffuse sky algorithms when the sun is behind the array.
  (:issue:`526`)
* Fix issue with dividing by near-0 cos(solar_zenith) values in Reindl and
  Hay-Davies diffuse sky algorithms. (:issue:`432`)
* Fix argument order of longitude and latitude when querying weather forecasts
  by lonlat bounding box (:issue:`521`)
* Fix issue with unbounded clearness index calculation in disc. (:issue:`540`)
* Limit pvwatts_ac results to be greater than or equal to 0. (:issue:`541`)
* Fix bug in get_relative_airmass(model='youngirvine1967'). (:issue:`545`)
* Fix bug in variable names returned by forecast.py's HRRR_ESRL model.
  (:issue:`557`)
* Fixed bug in tracking.singleaxis that mistakenly assigned nan values when
  the Sun was still above the horizon. No effect on systems with axis_tilt=0.
  (:issue:`569`)
<<<<<<< HEAD
* Source distribution did not contain LICENSE file. Added LICENSE, AUTHORS.md,
  and some docs to MANIFEST. (:issue:`579`)
=======
* Patch SPA C-files to fix timezone macro name clash with `pyconfig.h`. (:issue:`168`)
>>>>>>> e3323b56


Documentation
~~~~~~~~~~~~~
* Expand testing section with guidelines for functions, PVSystem/Location
  objects, and ModelChain.
* Updated several incorrect statements in ModelChain documentation regarding
  implementation status and default values. (:issue:`480`)
* Expanded general contributing and pull request guidelines.
* Added section on single diode equation with some detail on solutions used in
  pvlib-python (:issue:`518`)
* Minor improvements and updates to installation documentation. (:issue:`531`)
* Improve LocalizedPVSystem and LocalizedSingleAxisTracker documentation.
  (:issue:`532`)
* Move the "Getting Started"/"Modeling Paradigms" section to a new
  top-level "Intro Examples" page.
* Copy pvlib documentation's "Getting support" section to README.md.
* Add PVSystem documentation page. (:issue:`514`, :issue:`319`)
* Add example of Kasten Linke Turbidity calculation, discuss broadband AOD and
  Angstrom Turbidity Model. (:issue:`302`)
* Add JOSS paper to "Citing pvlib-python" section.


Testing
~~~~~~~
* Add pytest-mock dependency
* Use pytest-mock to ensure that PVSystem and ModelChain methods call
  corresponding functions correctly. Removes implicit dependence on precise
  return values of some function/methods. (:issue:`394`)
* Additional test refactoring to limit test result dependence to a single
  function per test. (:issue:`394`)
* Use pytest-mock to ensure that ModelChain DC model is set up correctly.
* Add Python 3.7 to build matrix
* Make test_forecast.py more robust. (:issue:`293`)
* Improve test_atmosphere.py. (:issue:`158`)
* Add LGTM.com integration. (:issue:`554`)
* Add SticklerCI integration.


Contributors
~~~~~~~~~~~~
* Will Holmgren
* Yu Cao
* Cliff Hansen
* Mark Mikofski
* Alan Mathew
* Xavier Rene-Corail<|MERGE_RESOLUTION|>--- conflicted
+++ resolved
@@ -156,12 +156,9 @@
 * Fixed bug in tracking.singleaxis that mistakenly assigned nan values when
   the Sun was still above the horizon. No effect on systems with axis_tilt=0.
   (:issue:`569`)
-<<<<<<< HEAD
 * Source distribution did not contain LICENSE file. Added LICENSE, AUTHORS.md,
   and some docs to MANIFEST. (:issue:`579`)
-=======
 * Patch SPA C-files to fix timezone macro name clash with `pyconfig.h`. (:issue:`168`)
->>>>>>> e3323b56
 
 
 Documentation
