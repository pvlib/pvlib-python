.. _whatsnew_0601:

v0.6.1 (EST October, 2018)
--------------------------

This is a minor release. We recommend all users of v0.6.0 upgrade to this
release.

**Python 2.7 support will end on June 1, 2019**. Releases made after this
date will require Python 3. (:issue:`501`)


API Changes
~~~~~~~~~~~
* Created the ``pvlib.iotools`` subpackage. (:issue:`29`, :issue:`261`)
* Deprecated ``tmy``, ``tmy.readtmy2`` and ``tmy.readtmy3``;
  they will be removed in v0.7. Use the new :py:func:`pvlib.iotools.read_tmy2`
  and :py:func:`pvlib.iotools.read_tmy3` instead. (:issue:`261`)
<<<<<<< HEAD
* Changed key names for `components` returned from :py:func:`pvlib.clearsky.detect_clearsky`
=======
* Added keyword argument ``horizon`` to :func:`~pvlib.solarposition.pyephem`
  and :func:`~pvlib.solarposition.calc_time` with default value ``'+0:00'``
>>>>>>> 4538befd


Enhancements
~~~~~~~~~~~~
* :func:`~pvlib.solarposition.rise_set_transit_ephem` returns sunrise, sunset
  and transit times using pyephem (:issue:`114`)
* Add geometric functions for sunrise, sunset, and sun transit times,
  :func:`~pvlib.solarposition.sunrise_sunset_transit_geometric` (:issue:`114`)
* Created :py:func:`pvlib.iotools.read_srml` and
  :py:func:`pvlib.iotools.read_srml_month_from_solardat` to read University of
  Oregon Solar Radiation Monitoring Laboratory data. (:issue:`589`)


Bug fixes
~~~~~~~~~
* Fix when building documentation using Matplotlib 3.0 or greater.
<<<<<<< HEAD
* Fix error in :func:`pvlib.clearsky.detect_clearsky` (:issue:`506`)
=======
* Fix and improve :func:`~pvlib.solarposition.hour_angle` (:issue:`598`)
>>>>>>> 4538befd


Testing
~~~~~~~
* Add test for :func:`~pvlib.solarposition.hour_angle` (:issue:`597`)


Contributors
~~~~~~~~~~~~
* Will Holmgren (:ghuser:`wholmgren`)
<<<<<<< HEAD
* Leland Boeman (:ghuser:`lboeman`)
* Ben Ellis (:ghuser:`bhellis725`)
* Cliff Hansen (:ghuser:`cwhanse`)
=======
* Cliff Hansen (:ghuser:`cwhanse`)
* Leland Boeman (:ghuser:`lboeman`)
* Mark Mikofski (:ghuser:`mikofski`)
>>>>>>> 4538befd
<|MERGE_RESOLUTION|>--- conflicted
+++ resolved
@@ -16,12 +16,9 @@
 * Deprecated ``tmy``, ``tmy.readtmy2`` and ``tmy.readtmy3``;
   they will be removed in v0.7. Use the new :py:func:`pvlib.iotools.read_tmy2`
   and :py:func:`pvlib.iotools.read_tmy3` instead. (:issue:`261`)
-<<<<<<< HEAD
-* Changed key names for `components` returned from :py:func:`pvlib.clearsky.detect_clearsky`
-=======
 * Added keyword argument ``horizon`` to :func:`~pvlib.solarposition.pyephem`
   and :func:`~pvlib.solarposition.calc_time` with default value ``'+0:00'``
->>>>>>> 4538befd
+* Changed key names for `components` returned from :py:func:`pvlib.clearsky.detect_clearsky`
 
 
 Enhancements
@@ -38,11 +35,8 @@
 Bug fixes
 ~~~~~~~~~
 * Fix when building documentation using Matplotlib 3.0 or greater.
-<<<<<<< HEAD
+* Fix and improve :func:`~pvlib.solarposition.hour_angle` (:issue:`598`)
 * Fix error in :func:`pvlib.clearsky.detect_clearsky` (:issue:`506`)
-=======
-* Fix and improve :func:`~pvlib.solarposition.hour_angle` (:issue:`598`)
->>>>>>> 4538befd
 
 
 Testing
@@ -53,12 +47,7 @@
 Contributors
 ~~~~~~~~~~~~
 * Will Holmgren (:ghuser:`wholmgren`)
-<<<<<<< HEAD
 * Leland Boeman (:ghuser:`lboeman`)
 * Ben Ellis (:ghuser:`bhellis725`)
 * Cliff Hansen (:ghuser:`cwhanse`)
-=======
-* Cliff Hansen (:ghuser:`cwhanse`)
-* Leland Boeman (:ghuser:`lboeman`)
-* Mark Mikofski (:ghuser:`mikofski`)
->>>>>>> 4538befd
+* Mark Mikofski (:ghuser:`mikofski`)