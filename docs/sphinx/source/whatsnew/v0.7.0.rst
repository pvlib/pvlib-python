.. _whatsnew_0700:

v0.7.0 (MONTH DAY, YEAR)
------------------------

This is a major release that drops support for Python 2 and Python 3.4. We
recommend all users of v0.6.3 upgrade to this release after checking API
compatibility notes.

**Python 2.7 support ended on June 1, 2019.** (:issue:`501`)
**Minimum numpy version is now 1.10.4. Minimum pandas version is now 0.18.1.**

API Changes
~~~~~~~~~~~
* Changes to functions and methods for cell temperature models (:issue:`678`):
    - Moved functions for cell temperature and constant
      `TEMP_MODEL_PARAMS` from `pvsystem.py` to `temperature.py`.
    - Renamed `pvsystem.sapm_celltemp` and `pvsystem.pvsyst_celltemp`
      to `temperature.sapm_cell` and `temperature.pvsyst_cell`.
    - `temperature.sapm_cell` returns only the cell temperature, whereas the old `pvsystem.sapm_celltemp` returned a `DataFrame` with both cell and module temperatures.
    - Created `temperature.sapm_module` to return module temperature using the SAPM temperature model.
    - Argument order for`pvsystem.sapm_celltemp`,
      `pvsystem.pvsyst_celltemp` and `PVSystem.sapm_celltemp` has
      been altered to be consistent among cell temperature model
      functions.
    - Removed `model` as a kwarg from `temperature.sapm_cell` and
      `temperature.pvsyst_cell`. These functions now require model-specific parameters.
    - Added the argument `irrad_ref`, default value 1000, to `temperature.sapm_cell`.
    - Renamed `pvsystem.TEMP_MODEL_PARAMS` to `temperature.TEMPERATURE_MODEL_PARAMETERS`.
    - `temperature.TEMPERATURE_MODEL_PARAMETERS` uses dict rather than
      tuple for a parameter set.
    - Parameter set names for `temperature.TEMPERATURE_MODEL_PARAMETERS` have changed.
    - Parameter sets for the SAPM cell temperature model named
      'open_rack_polymer_thinfilm_steel' and '22x_concentrator_tracker'
      are considered obsolete and have been removed.
    - `temperature.TEMPERATURE_MODEL_PARAMETERS` uses dict rather than tuple for a parameter set.
    - Added attribute `PVSystem.module_type` (str) to record module
      front and back materials, default is `glass_polymer`.
    - Added attribute `PVSystem.temperature_model_parameters` (dict)
      to contain temperature model parameters.
    - Changed meaning of `PVSystem.racking_model` to describe racking
      only, e.g., default is `open_rack`.
    - In `PVSystem.sapm_celltemp` and `PVSystem.pvsyst_celltemp`,
      changed kwarg `model` to `parameter_set`. `parameter_set` expects
      a str which is a valid key for
      `temperature.TEMPERATURE_MODEL_PARAMETERS` for the corresponding
      temperature model.
    - `ModelChain.temp_model` renamed to `ModelChain.temperature_model`.
<<<<<<< HEAD
=======
    - `ModelChain.temps` attribute renamed to `ModelChain.cell_temperature`, and its datatype is now `numeric` rather than `DataFrame`.
    - Implemented `pvsyst` as an option for `ModelChain.temperature_model`.
>>>>>>> 62ed9dcc
    - `ModelChain.temperature_model` now defaults to `None`. The temperature
      model can be inferred from `PVSystem.temperature_model_parameters`.
    - Implemented `pvsyst` as an option for `ModelChain.temperature_model`.
    - `modelchain.basic_chain` has a new required argument
      `temperature_model_parameters`.


Enhancements
~~~~~~~~~~~~
* Created two new incidence angle modifier functions: :py:func:`pvlib.pvsystem.iam_martin_ruiz`
  and :py:func:`pvlib.pvsystem.iam_interp`. (:issue:`751`)

Bug fixes
~~~~~~~~~
* Fix handling of keyword arguments in `forecasts.get_processed_data`.
  (:issue:`745`)
* Fix output as Series feature in :py:func:`pvlib.pvsystem.ashraeiam`.
* Fix rounding issue in `clearsky._linearly_scale`, a function that converts
  longitude or latitude degree to an index number in a Linke turbidity lookup
  table. Also rename the function to `clearsky._degrees_to_index`.
  (:issue:`754`)

Testing
~~~~~~~
* Added 30 minutes to timestamps in `test_psm3.csv` to match change
  in NSRDB (:issue:`733`)
* Added tests for methods in bifacial.py.
* Added tests for changes to cell temperature models.

Documentation
~~~~~~~~~~~~~
* Corrected docstring for `pvsystem.PVSystem.sapm`

Contributors
~~~~~~~~~~~~
* Mark Campanellli (:ghuser:`markcampanelli`)
* Will Holmgren (:ghuser:`wholmgren`)
* Oscar Dowson (:ghuser:`odow`)
* Anton Driesse (:ghuser:`adriesse`)
* Alexander Morgan (:ghuser:`alexandermorgan`)
* Cliff Hansen (:ghuser:`cwhanse`)<|MERGE_RESOLUTION|>--- conflicted
+++ resolved
@@ -46,11 +46,7 @@
       `temperature.TEMPERATURE_MODEL_PARAMETERS` for the corresponding
       temperature model.
     - `ModelChain.temp_model` renamed to `ModelChain.temperature_model`.
-<<<<<<< HEAD
-=======
     - `ModelChain.temps` attribute renamed to `ModelChain.cell_temperature`, and its datatype is now `numeric` rather than `DataFrame`.
-    - Implemented `pvsyst` as an option for `ModelChain.temperature_model`.
->>>>>>> 62ed9dcc
     - `ModelChain.temperature_model` now defaults to `None`. The temperature
       model can be inferred from `PVSystem.temperature_model_parameters`.
     - Implemented `pvsyst` as an option for `ModelChain.temperature_model`.
