--- conflicted
+++ resolved
@@ -7,11 +7,7 @@
 recommend all users of v0.6.3 upgrade to this release after checking API
 compatibility notes.
 
-<<<<<<< HEAD
 **Python 2.7 support ended on June 1, 2019.** (:issue:`501`)
-=======
-**Python 2.7 support ended on June 1, 2019**. (:issue:`501`)
->>>>>>> e3635c2f
 **Minimum numpy version is now 1.10.4. Minimum pandas version is now 0.18.1.**
 
 Bug fixes
@@ -22,19 +18,12 @@
 Testing
 ~~~~~~~
 * Added 30 minutes to timestamps in `test_psm3.csv` to match change in NSRDB (:issue:`733`)
-<<<<<<< HEAD
 * Added tests for methods in bifacial.py.
-=======
 
->>>>>>> e3635c2f
 
 Contributors
 ~~~~~~~~~~~~
 * Mark Campanellli (:ghuser:`markcampanelli`)
 * Will Holmgren (:ghuser:`wholmgren`)
-<<<<<<< HEAD
 * Oscar Dowson (:ghuser:`odow`)
-* Alexander Morgan (:ghuser:`alexandermorgan`)
-=======
-* Oscar Dowson (:ghuser:`odow`)
->>>>>>> e3635c2f
+* Alexander Morgan (:ghuser:`alexandermorgan`)