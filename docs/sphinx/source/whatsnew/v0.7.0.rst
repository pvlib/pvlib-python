--- conflicted
+++ resolved
@@ -199,9 +199,6 @@
 * Miguel Sánchez de León Peque (:ghuser:`Peque`)
 * Tanguy Lunel (:ghuser:`tylunel`)
 * Veronica Guo (:ghuser:`veronicaguo`)
-<<<<<<< HEAD
 * Joseph Ranalli (:ghuser:`jranalli`)
-=======
 * Tony Lorenzo (:ghuser:`alorenzo175`)
-* Todd Karin (:ghuser:`toddkarin`)
->>>>>>> e326fa53
+* Todd Karin (:ghuser:`toddkarin`)