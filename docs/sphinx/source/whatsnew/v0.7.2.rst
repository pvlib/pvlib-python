--- conflicted
+++ resolved
@@ -28,9 +28,6 @@
 Contributors
 ~~~~~~~~~~~~
 * Mark Mikofski (:ghuser:`mikofski`)
-<<<<<<< HEAD
-* Kevin Anderson (:ghuser:`kanderso-nrel`)
-=======
 * Cliff Hansen (:ghuser:`cwhanse`)
 * Cameron T. Stark (:ghuser:`camerontstark`)
->>>>>>> 7100c6bc
+* Kevin Anderson (:ghuser:`kanderso-nrel`)