.. _whatsnew_0720:

v0.7.2 (April 22, 2020)
-------------------------

API Changes
~~~~~~~~~~~
* :py:class:`pvlib.forecast.ForecastModel` now requires ``start`` and ``end``
  arguments to be tz-localized. (:issue:`877`, :pull:`879`)
* :py:func:`pvlib.iotools.read_tmy3` when coerced to a single year now returns
  indices that are monotonically increasing. Therefore, the last index will be
  January 1, 00:00 of the *next* year. (:pull:`910`)
<<<<<<< HEAD
* Add deprecation warnings in :func:`~pvlib.bifacial.pvfactors_timeseries` for kwargs inputs related to parallel mode (:issue:`902`)(:pull:`934`)
=======
* Renamed ``pvlib.losses`` to :py:mod:`pvlib.soiling`. Additional loss
  models will go into code modules named for the loss or effect type.
  (:issue:`935`, :issue:`891`)
* Renamed ``pvlib.losses.soiling_hsu`` to :py:func:`pvlib.soiling.hsu`
  (:issue:`935`)
>>>>>>> e22c0854

Enhancements
~~~~~~~~~~~~
* TMY3 dataframe returned by :py:func:`~pvlib.iotools.read_tmy3` now contains
  the original ``Date (MM/DD/YYYY)`` and ``Time (HH:MM)`` columns that the
  indices were parsed from. (:pull:`866`)
* Add :py:func:`pvlib.pvsystem.PVSystem.faiman` and added
  ``temperature_model='faiman'`` option to :py:class:`~pvlib.modelchain.ModelChain`
  (:pull:`897`) (:issue:`836`).
* Add Kimber soiling model :py:func:`pvlib.losses.soiling_kimber`. (:pull:`860`)
* Add :py:func:`pvlib.iotools.read_pvgis_tmy` for files downloaded using the
* Add Kimber soiling model :py:func:`pvlib.soiling.kimber`. (:pull:`860`,
   :issue`935`)
* Add :func:`~pvlib.iotools.read_pvgis_tmy` for files downloaded using the
  PVGIS tool. (:issue:`880`)
<<<<<<< HEAD
* Update :func:`~pvlib.bifacial.pvfactors_timeseries` to run with ``pvfactors`` v1.4.1 (:issue:`902`)(:pull:`934`)
=======
* Add :py:func:`pvlib.temperature.sapm_cell_from_module` to convert back of
  module temperature to cell temperature (:issue:`927`)
* Add new module :py:mod:`pvlib.snow` to contain models related to snow coverage and effects on a PV system. (:pull:`764`)
* Add snow coverage model :py:func:`pvlib.snow.coverage_nrel` and function to identify when modules are fully covered by snow :py:func:`pvlib.snow.fully_covered_nrel`. (:issue:`577`)
* Add function :py:func:`pvlib.snow.dc_loss_nrel` for effect of snow coverage on DC output. (:pull:`764`)
* Add capability to calculate current at reverse bias using an avalanche
  breakdown model, affects :py:func:`pvlib.singlediode.bishop88`,
  :py:func:`pvlib.singlediode.bishop88_i_from_v`, :py:func:`pvlib.singlediode.bishop88_v_from_i`,
  :py:func:`pvlib.singlediode.bishop88_mpp`. (:pull:`948`)
* Add weather data arguments in get_solarpostion method of modelchain.ModelChain.prepare_inputs :py:func:`modelchain.ModelChain.prepare_inputs` (:pull:`936`)
>>>>>>> e22c0854

Bug fixes
~~~~~~~~~
* Fix :py:func:`~pvlib.iotools.read_tmy3` parsing when February contains
  a leap year. (:pull:`866`)
* Implement NREL Developer Network API key for consistent success with API
  calls in :py:mod:`pvlib.tests.iotools.test_psm3`. (:pull:`873`)
* Fix issue with :py:class:`pvlib.location.Location` creation when
  passing ``tz=datetime.timezone.utc``. (:pull:`879`)
* Fix documentation homepage title to "pvlib python" based on first heading on
  the page. (:pull:`890`) (:issue:`888`)
* Fix missing
  `0.7.0 what's new <https://pvlib-python.readthedocs.io/en/stable/whatsnew.html#v0-7-0-december-18-2019>`_
  entries about changes to ``PVSystem.pvwatts_ac``. Delete unreleased
  0.6.4 what's new file. (:issue:`898`)
* Compatibility with cftime 1.1. (:issue:`895`)
* Minor implemention changes to avoid runtime and deprecation warnings in
  :py:func:`~pvlib.clearsky.detect_clearsky`,
  :py:func:`~pvlib.iam.martin_ruiz_diffuse`,
  :py:func:`~pvlib.losses.soiling_hsu`,
  and various test functions.
* Fix :py:func:`~pvlib.iotools.read_tmy3` so that when coerced to a single year
  the TMY3 index will be monotonically increasing. (:pull:`910`)
* Fix :py:func:`pvlib.spa.julian_day_dt` so that microseconds are scaled
  correctly (:issue:`940`) (:pull:`942`)

Testing
~~~~~~~
* Rename `system` fixture to `sapm_dc_snl_ac_system` in model chain
  tests. (:issue:`908`, :pull:`915`).
* Implement `pytest-remotedata <https://github.com/astropy/pytest-remotedata>`_
  to increase test suite speed. Requires ``--remote-data`` pytest flag to
  execute data retrieval tests over a network. (:issue:`882`)(:pull:`896`)
* Add Python3.8 to Azure Pipelines CI. (:issue:`903`)(:pull:`904`)
* Add documentation build test to Azure Pipelines CI. (:pull:`909`)
* Implement the `pytest.mark.flaky` decorator from `pytest-rurunfailures`
  `<https://github.com/pytest-dev/pytest-rerunfailures>`_ on all network
  dependent iotools tests to repeat them on failure. (:pull:`919`)
* Separate azure-pipelines.yml platform-specific tests to their own templates
  located in ``./ci/azure/``.  (:pull:`926`)

Documentation
~~~~~~~~~~~~~
* Add NumFOCUS affiliation to Sphinx documentation. (:pull:`862`)
* Add example of IV curve generation. (:pull:`872`)
* Add section about gallery examples to Contributing guide. (:pull:`905`)
* Add section with link to Code of Conduct in Contributing guide. (:pull:`922`)
* Add example of GHI to POA transposition (:pull:`933`)

Requirements
~~~~~~~~~~~~
* nrel-pysam (optional) minimum set to v1.0.0 (:issue:`874`)
* cftime (optional) minimum set to >=1.1.1. Use of
  `only_use_python_datetimes` kwarg in `netCDF4.num2date` in forecast.py
  requires >=1.1.1 which is >=Python3.6. (:pull:`947`)

Contributors
~~~~~~~~~~~~
* Mark Mikofski (:ghuser:`mikofski`)
* Cliff Hansen (:ghuser:`cwhanse`)
* Cameron T. Stark (:ghuser:`camerontstark`)
* Will Holmgren (:ghuser:`wholmgren`)
* Kevin Anderson (:ghuser:`kanderso-nrel`)
* Karthikeyan Singaravelan (:ghuser:`tirkarthi`)
* Siyan (Veronica) Guo (:ghuser:`veronicaguo`)
<<<<<<< HEAD
* Marc A. Anoma (:ghuser:`anomam`)
=======
* Eric Fitch (:ghuser:`ericf900`)
* Joseph Palakapilly (:ghuser:`JPalakapilly`)
* Auguste Colle(:ghuser:`augustecolle`)
* Ahan M R (:ghuser:`Ahanmr`)
>>>>>>> e22c0854
<|MERGE_RESOLUTION|>--- conflicted
+++ resolved
@@ -10,15 +10,12 @@
 * :py:func:`pvlib.iotools.read_tmy3` when coerced to a single year now returns
   indices that are monotonically increasing. Therefore, the last index will be
   January 1, 00:00 of the *next* year. (:pull:`910`)
-<<<<<<< HEAD
 * Add deprecation warnings in :func:`~pvlib.bifacial.pvfactors_timeseries` for kwargs inputs related to parallel mode (:issue:`902`)(:pull:`934`)
-=======
 * Renamed ``pvlib.losses`` to :py:mod:`pvlib.soiling`. Additional loss
   models will go into code modules named for the loss or effect type.
   (:issue:`935`, :issue:`891`)
 * Renamed ``pvlib.losses.soiling_hsu`` to :py:func:`pvlib.soiling.hsu`
   (:issue:`935`)
->>>>>>> e22c0854
 
 Enhancements
 ~~~~~~~~~~~~
@@ -34,9 +31,7 @@
    :issue`935`)
 * Add :func:`~pvlib.iotools.read_pvgis_tmy` for files downloaded using the
   PVGIS tool. (:issue:`880`)
-<<<<<<< HEAD
 * Update :func:`~pvlib.bifacial.pvfactors_timeseries` to run with ``pvfactors`` v1.4.1 (:issue:`902`)(:pull:`934`)
-=======
 * Add :py:func:`pvlib.temperature.sapm_cell_from_module` to convert back of
   module temperature to cell temperature (:issue:`927`)
 * Add new module :py:mod:`pvlib.snow` to contain models related to snow coverage and effects on a PV system. (:pull:`764`)
@@ -47,7 +42,6 @@
   :py:func:`pvlib.singlediode.bishop88_i_from_v`, :py:func:`pvlib.singlediode.bishop88_v_from_i`,
   :py:func:`pvlib.singlediode.bishop88_mpp`. (:pull:`948`)
 * Add weather data arguments in get_solarpostion method of modelchain.ModelChain.prepare_inputs :py:func:`modelchain.ModelChain.prepare_inputs` (:pull:`936`)
->>>>>>> e22c0854
 
 Bug fixes
 ~~~~~~~~~
@@ -113,11 +107,8 @@
 * Kevin Anderson (:ghuser:`kanderso-nrel`)
 * Karthikeyan Singaravelan (:ghuser:`tirkarthi`)
 * Siyan (Veronica) Guo (:ghuser:`veronicaguo`)
-<<<<<<< HEAD
 * Marc A. Anoma (:ghuser:`anomam`)
-=======
 * Eric Fitch (:ghuser:`ericf900`)
 * Joseph Palakapilly (:ghuser:`JPalakapilly`)
 * Auguste Colle(:ghuser:`augustecolle`)
-* Ahan M R (:ghuser:`Ahanmr`)
->>>>>>> e22c0854
+* Ahan M R (:ghuser:`Ahanmr`)