--- conflicted
+++ resolved
@@ -81,10 +81,8 @@
   (:pull:`1017`)
 * Add :py:func:`pvlib.inverter.fit_sandia` that fits the Sandia inverter model
   to a set of inverter efficiency curves. (:pull:`1011`)
-<<<<<<< HEAD
 * Add :py:func:`pvlib.ivtools.sdm.fit_pvsyst_sandia` and :py:func:`pvlib.ivtools.sdm.fit_desoto_sandia`
   for fitting the Pvsyst and De Soto models to IV curve data (:issue:`227`)(:pull:`708`)
-=======
 * Add factory methods :py:meth:`~pvlib.modelchain.ModelChain.with_pvwatts`
   :py:meth:`~pvlib.modelchain.ModelChain.with_sapm` to create ``ModelChain``
   objects configured for the respective modeling paradigms. The
@@ -94,7 +92,6 @@
   PVSystem, LocalizedPVSystem, SingleAxisTracker, and
   LocalizedSingleAxisTracker repr methods. (:issue:`1027`)
 * Added ability for :py:func:`pvlib.soiling.hsu` to accept arbitrary time intervals. (:pull:`980`)
->>>>>>> 37fba6bf
 
 Bug fixes
 ~~~~~~~~~
