.. _whatsnew_0800:

v0.8.0 (Month day, year)
-------------------------

API Changes
~~~~~~~~~~~
* Removed ``run_parallel_calculations`` and ``n_workers_for_parallel_calcs`` 
  from :py:func:`pvlib.bifacial.pvfactors_timeseries` inputs (:issue:`902`)(:pull:`934`)

Enhancements
~~~~~~~~~~~~
<<<<<<< HEAD
* Add :py:func:`pvlib.iam.marion_diffuse` and 
  :py:func:`pvlib.iam.marion_integrate` to calculate IAM values for
  diffuse irradiance. (:pull:`984`)
=======
* Update :func:`~pvlib.bifacial.pvfactors_timeseries` to run with ``pvfactors`` v1.4.1 (:issue:`902`)(:pull:`934`)
>>>>>>> 05b32096

Bug fixes
~~~~~~~~~
* Fixed unit and default value errors in :py:func:`pvlib.soiling.hsu`. (:pull:`XXX`)

Testing
~~~~~~~
* Decorator :py:func:`pvlib.conftest.fail_on_pvlib_version` can now be
  applied to functions that require args or kwargs. (:pull:`973`)

Documentation
~~~~~~~~~~~~~
* Improved formatting and content of docstrings in :py:mod:`pvlib.atmosphere`.
  (:pull:`969`)
* Fix LaTeX rendering in :py:func:`pvlib.singlediode.bishop88`. (:pull:`967`)
* Clarify units for heat loss factors in
  :py:func:`pvlib.temperature.pvsyst_cell` and
  :py:func:`pvlib.temperature.faiman`. (:pull:`960`)
* Add a gallery example of calculating diffuse IAM using
  :py:func:`pvlib.iam.marion_diffuse`. (:pull:`984`)

Requirements
~~~~~~~~~~~~

Contributors
~~~~~~~~~~~~
* Cliff Hansen (:ghuser:`cwhanse`)
* Kevin Anderson (:ghuser:`kanderso-nrel`)
* Mark Mikofski (:ghuser:`mikofski`)
* Joshua S. Stein (:ghuser:`jsstein`)
* Marc A. Anoma (:ghuser:`anomam`)<|MERGE_RESOLUTION|>--- conflicted
+++ resolved
@@ -10,13 +10,10 @@
 
 Enhancements
 ~~~~~~~~~~~~
-<<<<<<< HEAD
+* Update :func:`~pvlib.bifacial.pvfactors_timeseries` to run with ``pvfactors`` v1.4.1 (:issue:`902`)(:pull:`934`)
 * Add :py:func:`pvlib.iam.marion_diffuse` and 
   :py:func:`pvlib.iam.marion_integrate` to calculate IAM values for
   diffuse irradiance. (:pull:`984`)
-=======
-* Update :func:`~pvlib.bifacial.pvfactors_timeseries` to run with ``pvfactors`` v1.4.1 (:issue:`902`)(:pull:`934`)
->>>>>>> 05b32096
 
 Bug fixes
 ~~~~~~~~~
