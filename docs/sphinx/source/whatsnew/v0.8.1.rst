.. _whatsnew_0810:

v0.8.1 (January 4, 2021)
------------------------

Deprecations
~~~~~~~~~~~~
* ``pvlib.irradiance.liujordan`` is deprecated. :py:func:`pvlib.irradiance.campbell_norman`
  replaces ``pvlib.irradiance.liujordan``.

Enhancements
~~~~~~~~~~~~
* Add a numpy-based implementation of the SPECTRL2 spectral irradiance model
  :py:func:`pvlib.spectrum.spectrl2` (:pull:`1062`)
* Create :py:func:`~pvlib.pvsystem.PVSystem.fuentes_celltemp` and add ``temperature_model='fuentes'``
  option to :py:class:`~pvlib.modelchain.ModelChain`. (:issue:`1042`) (:pull:`1073`)
* Added :py:func:`pvlib.temperature.ross` for cell temperature modeling using
  only NOCT. (:pull:`1045`)
* :py:func:`pvlib.clearsky.detect_clearsky` now uses centered rolling windows
  instead of left-aligned rolling windows. (:pull:`1074`)
* The 'times' and 'window_length' parameters are now optional kwargs in
  :py:func:`pvlib.clearsky.detect_clearsky`. If omitted, 'times' is set
  equal to the index of parameter 'measured', and 'window_length' is set to
  10 minutes. (:pull:`1074`)
* Added :py:func:`pvlib.inverter.sandia_multi` and :py:func:`pvlib.inverter.pvwatts_multi`
  for modeling inverters with multiple MPPTs (:issue:`457`, :pull:`1085`, :pull:`1106`)
* Added optional ``attributes`` parameter to :py:func:`pvlib.iotools.get_psm3`
  and added the option of fetching 5- and 15-minute PSM3 data. (:pull:`1086`)
* Added :py:func:`pvlib.irradiance.campbell_norman` for estimating DNI, DHI and GHI
  from extraterrestrial irradiance. This function replaces ``pvlib.irradiance.liujordan``;
  users of ``pvlib.irradiance.liujordan`` should note that :py:func:`pvlib.irradiance.campbell_norman`
  expects different parameters. (:pull:`1104`)
* :py:meth:`pvlib.forecast.ForecastModel.cloud_cover_to_irradiance_campbell_norman`
  replaces ``pvlib.forecast.ForecastModel.cloud_cover_to_irradiance_liujordan``. (:pull:`1104`)

Bug fixes
~~~~~~~~~
* Fix issue with :py:func:`pvlib.temperature.fuentes` with timezone-aware
  inputs. (:issue:`1071`, :pull:`1072`)
* Raise ``ValueError`` from  :py:meth:`pvlib.modelchain.ModelChain.prepare_inputs`
  when input does not have a 'dhi' column. (:issue:`1092`, :pull:`1093`)
* Add missing modules (including ``shading`` and ``scaling``) to ``__init__.py``.
  (:pull:`1103`)

Testing
~~~~~~~
* Add airspeed velocity performance testing configuration and a few benchmarks.
  (:issue:`419`, :pull:`1049`, :pull:`1059`)
* Add Python 3.9 CI configurations. (:issue:`1102`, :pull:`1112`)
* Update ``test_pvgis.py`` to be more flexible about the PVGIS copyright notice
  (:pull:`1121`)

Documentation
~~~~~~~~~~~~~
* Update sphinx to 3.1.2 and use the ``recursive`` option in ``autosummary`` class template.
  (:issue:`1055`, :pull:`1075`)
* Add gallery example about backtracking on sloped terrain. (:pull:`1077`)
* Add toggle button for code prompts to make copying code easier (:pull:`1096`)
* Add project urls to setup.py for pypi page (:pull:`1119`)
<<<<<<< HEAD

Requirements
~~~~~~~~~~~~
=======
>>>>>>> 8eb21ac5


Contributors
~~~~~~~~~~~~
* Kevin Anderson (:ghuser:`kanderso-nrel`)
* Siyan (Veronica) Guo (:ghuser:`veronicaguo`)
* Will Holmgren (:ghuser:`wholmgren`)
* Cliff Hansen (:ghuser:`cwhanse`)
* Will Vining (:ghuser:`wfvining`)
* Michael Jurasovic (:ghuser:`jurasofish`)
* Aziz Ben Othman (:ghuser:`AzizCode92`)
<<<<<<< HEAD
=======
* Anton Driesse (:ghuser:`adriesse`)
* Mark Mikofski (:ghuser:`mikofski`)
* Junaid Fatehi (:ghuser:`jhfatehi`)
>>>>>>> 8eb21ac5
<|MERGE_RESOLUTION|>--- conflicted
+++ resolved
@@ -57,12 +57,6 @@
 * Add gallery example about backtracking on sloped terrain. (:pull:`1077`)
 * Add toggle button for code prompts to make copying code easier (:pull:`1096`)
 * Add project urls to setup.py for pypi page (:pull:`1119`)
-<<<<<<< HEAD
-
-Requirements
-~~~~~~~~~~~~
-=======
->>>>>>> 8eb21ac5
 
 
 Contributors
@@ -74,9 +68,6 @@
 * Will Vining (:ghuser:`wfvining`)
 * Michael Jurasovic (:ghuser:`jurasofish`)
 * Aziz Ben Othman (:ghuser:`AzizCode92`)
-<<<<<<< HEAD
-=======
 * Anton Driesse (:ghuser:`adriesse`)
 * Mark Mikofski (:ghuser:`mikofski`)
 * Junaid Fatehi (:ghuser:`jhfatehi`)
->>>>>>> 8eb21ac5
