--- conflicted
+++ resolved
@@ -163,14 +163,11 @@
 * Fix floating point round-off issue in
   :py:func:`~pvlib.irradiance.aoi_projection` (:issue:`1185`, :pull:`1191`)
 * Update GFS product names for GFS v16. (:issue:`1202`, :pull:`1203`)
-<<<<<<< HEAD
 * Take into account ``EgRef``, ``dEgdT``, ``irrad_ref`` and ``temp_ref`` when
-  calling :py:func:`~pvlib.pvsystem.calcparams_cec`.
-  (:issue:`1215`, :pull:`1216`)
-=======
+  calling :py:func:`~pvlib.pvsystem.calcparams_cec` from 
+  :py:meth:`~pvlib.pvsystem.PVSystem.calcparams_cec`. (:issue:`1215`, :pull:`1216`)
 * Corrected methodology error in :py:func:`~pvlib.scaling.wvm`. Tracks with
   fix in PVLib for MATLAB. (:issue:`1206`, :pull:`1213`)
->>>>>>> 01a23e31
 
 Testing
 ~~~~~~~
@@ -203,9 +200,6 @@
 * Joshua Stein (:ghuser:`jsstein`)
 * Tony Lorenzo (:ghuser:`alorenzo175`)
 * Damjan Postolovski (:ghuser:`dpostolovski`)
-<<<<<<< HEAD
 * Miguel Sánchez de León Peque (:ghuser:`Peque`)
-=======
 * Joe Ranalli (:ghuser:`jranalli`)
-* Chas Schweizer (:ghuser:`cpr-chas`)
->>>>>>> 01a23e31
+* Chas Schweizer (:ghuser:`cpr-chas`)