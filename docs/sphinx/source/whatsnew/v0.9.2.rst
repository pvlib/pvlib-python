--- conflicted
+++ resolved
@@ -60,9 +60,6 @@
 * Prajwal Borkar (:ghuser:`PrajwalBorkar`) 
 * Kevin Anderson (:ghuser:`kanderso-nrel`)
 * Cliff Hansen (:ghuser:`cwhanse`)
-<<<<<<< HEAD
-* Will Hobbs (:ghuser:`williamhobbs`)
-=======
 * Jules Chéron (:ghuser:`jules-ch`)
 * Kurt Rhee (:ghuser:`kurt-rhee`)
->>>>>>> 3f397ed4
+* Will Hobbs (:ghuser:`williamhobbs`)