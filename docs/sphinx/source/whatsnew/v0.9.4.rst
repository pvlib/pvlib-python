.. _whatsnew_0940:

v0.9.4 (anticipated December 2022)
----------------------------------

Deprecations
~~~~~~~~~~~~


Enhancements
~~~~~~~~~~~~
* Multiple code style issues fixed that were reported by LGTM analysis. (:issue:`1275`, :pull:`1559`)
<<<<<<< HEAD
* Testing :py:func:`pvlib.pvsystem.singlediode` against precisely generated IV curve data. (:issue:`411`, :pull:`1573`)
=======
* Added a direct IAM model :py:func:`pvlib.iam.schlick` which can be used with
  :py:func:`~pvlib.iam.marion_diffuse`, and a diffuse IAM model
  :py:func:`pvlib.iam.schlick_diffuse` (:pull:`1562`, :issue:`1564`)
>>>>>>> c78b50f4
* Added a function to calculate one of GHI, DHI, and DNI from values of the other two.
  :py:func:`~pvlib.irradiance.complete_irradiance`
  (:issue:`1565`, :pull:`1567`)
* Add optional ``return_components`` parameter to :py:func:`pvlib.irradiance.haydavies` to return
  individual diffuse irradiance components (:issue:`1553`, :pull:`1568`)


Bug fixes
~~~~~~~~~

* Fixed bug in :py:func:`pvlib.shading.masking_angle` and :py:func:`pvlib.bifacial.infinite_sheds._ground_angle`
  where zero ``gcr`` input caused a ZeroDivisionError (:issue:`1576`, :pull:`1589`)

Testing
~~~~~~~
* Corrected a flawed test for :py:func:`~pvlib.irradiance.get_ground_diffuse` (:issue:`1569`, :pull:`1575`)


Documentation
~~~~~~~~~~~~~
* Added an FAQ page to the docs: :ref:`faq`. (:issue:`1546`, :pull:`1549`)
* Fixed equation in :py:func:`pvlib.iam.martin_ruiz` docstring (:issue:`1561`, :pull:`1599`)

Benchmarking
~~~~~~~~~~~~~
* Removed ``time_tracker_singleaxis`` function from tracking.py (:issue:`1508`, :pull:`1535`)


Requirements
~~~~~~~~~~~~


Contributors
~~~~~~~~~~~~
* Christian Orner (:ghuser:`chrisorner`)
* Taos Transue (:ghuser:`reepoi`)
* Kirsten Perry (:ghuser:`kperrynrel`)
* Christian Orner (:ghuser:`chrisorner`)
* Saurabh Aneja (:ghuser:`spaneja`)
* Marcus Boumans (:ghuser:`bowie2211`)
* Yu Xie (:ghuser:`xieyupku`)
* Anton Driesse (:ghuser:`adriesse`)
* Cliff Hansen (:ghuser:`cwhanse`)
* Kevin Anderson (:ghuser:`kanderso-nrel`)
* Karel De Brabandere (:ghuser:`kdebrab`)
* Naman Priyadarshi (:ghuser:`Naman-Priyadarshi`)
* Echedey Luis (:ghuser:`echedey-ls`)<|MERGE_RESOLUTION|>--- conflicted
+++ resolved
@@ -10,13 +10,10 @@
 Enhancements
 ~~~~~~~~~~~~
 * Multiple code style issues fixed that were reported by LGTM analysis. (:issue:`1275`, :pull:`1559`)
-<<<<<<< HEAD
 * Testing :py:func:`pvlib.pvsystem.singlediode` against precisely generated IV curve data. (:issue:`411`, :pull:`1573`)
-=======
 * Added a direct IAM model :py:func:`pvlib.iam.schlick` which can be used with
   :py:func:`~pvlib.iam.marion_diffuse`, and a diffuse IAM model
   :py:func:`pvlib.iam.schlick_diffuse` (:pull:`1562`, :issue:`1564`)
->>>>>>> c78b50f4
 * Added a function to calculate one of GHI, DHI, and DNI from values of the other two.
   :py:func:`~pvlib.irradiance.complete_irradiance`
   (:issue:`1565`, :pull:`1567`)
