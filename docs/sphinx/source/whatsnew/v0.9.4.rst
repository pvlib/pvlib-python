.. _whatsnew_0940:

v0.9.4 (anticipated December 2022)
----------------------------------

Deprecations
~~~~~~~~~~~~


Enhancements
~~~~~~~~~~~~
* Multiple code style issues fixed that were reported by LGTM analysis. (:issue:`1275`, :pull:`1559`)
* Added a direct IAM model :py:func:`pvlib.iam.schlick` which can be used with
  :py:func:`~pvlib.iam.marion_diffuse`, and a diffuse IAM model
  :py:func:`pvlib.iam.schlick_diffuse`. (:pull:`1562`, :issue:`1564`)
* Added a function to calculate one of GHI, DHI, and DNI from values of the other two.
  :py:func:`~pvlib.irradiance.complete_irradiance`.
  (:issue:`1565`, :pull:`1567`)
<<<<<<< HEAD
* Added optional ``return_components`` parameter to :py:func:`pvlib.irradiance.haydavies` to return
  individual diffuse irradiance components (:issue:`1553`, :pull:`1568`)
* Added a module temperature model that accounts for radiative losses to the sky
  in a simplified way, using the Faiman model as an example.
  :py:func:`~pvlib.temperature.faiman_rad`
  (:issue:`1594`, :pull:`1595`)
=======
* Add optional ``return_components`` parameter to :py:func:`pvlib.irradiance.haydavies` to return
  individual diffuse irradiance components. (:issue:`1553`, :pull:`1568`)

>>>>>>> e8da6a5b

Bug fixes
~~~~~~~~~

* Fixed bug in :py:func:`pvlib.shading.masking_angle` and :py:func:`pvlib.bifacial.infinite_sheds._ground_angle`
  where zero ``gcr`` input caused a ZeroDivisionError. (:issue:`1576`, :pull:`1589`)
* Fixed bug in :py:func:`pvlib.tools._golden_sect_DataFrame` so that a result is returned when the search
  interval is length 0 (which occurs in :py:func:`pvlib.pvsystem.singlediode` if v_oc is 0.) (:issue:`1603`, :pull:`1606`)

Testing
~~~~~~~
* Corrected a flawed test for :py:func:`~pvlib.irradiance.get_ground_diffuse` (:issue:`1569`, :pull:`1575`)


Documentation
~~~~~~~~~~~~~
* Added an FAQ page to the docs: :ref:`faq`. (:issue:`1546`, :pull:`1549`)
* Fixed equation in :py:func:`pvlib.iam.martin_ruiz` docstring (:issue:`1561`, :pull:`1599`)

Benchmarking
~~~~~~~~~~~~~
* Removed ``time_tracker_singleaxis`` function from tracking.py (:issue:`1508`, :pull:`1535`)

Requirements
~~~~~~~~~~~~


Contributors
~~~~~~~~~~~~
* Kirsten Perry (:ghuser:`kperrynrel`)
* Christian Orner (:ghuser:`chrisorner`)
* Saurabh Aneja (:ghuser:`spaneja`)
* Marcus Boumans (:ghuser:`bowie2211`)
* Yu Xie (:ghuser:`xieyupku`)
* Anton Driesse (:ghuser:`adriesse`)
* Cliff Hansen (:ghuser:`cwhanse`)
* Kevin Anderson (:ghuser:`kanderso-nrel`)
* Karel De Brabandere (:ghuser:`kdebrab`)
* Naman Priyadarshi (:ghuser:`Naman-Priyadarshi`)
* Adam R. Jensen (:ghuser:`AdamRJensen`)
* Echedey Luis (:ghuser:`echedey-ls`)<|MERGE_RESOLUTION|>--- conflicted
+++ resolved
@@ -16,18 +16,12 @@
 * Added a function to calculate one of GHI, DHI, and DNI from values of the other two.
   :py:func:`~pvlib.irradiance.complete_irradiance`.
   (:issue:`1565`, :pull:`1567`)
-<<<<<<< HEAD
 * Added optional ``return_components`` parameter to :py:func:`pvlib.irradiance.haydavies` to return
   individual diffuse irradiance components (:issue:`1553`, :pull:`1568`)
 * Added a module temperature model that accounts for radiative losses to the sky
   in a simplified way, using the Faiman model as an example.
   :py:func:`~pvlib.temperature.faiman_rad`
   (:issue:`1594`, :pull:`1595`)
-=======
-* Add optional ``return_components`` parameter to :py:func:`pvlib.irradiance.haydavies` to return
-  individual diffuse irradiance components. (:issue:`1553`, :pull:`1568`)
-
->>>>>>> e8da6a5b
 
 Bug fixes
 ~~~~~~~~~
