.. _whatsnew_0940:

v0.9.4 (anticipated December 2022)
----------------------------------

Deprecations
~~~~~~~~~~~~


Enhancements
~~~~~~~~~~~~
* Multiple code style issues fixed that were reported by LGTM analysis. (:issue:`1275`, :pull:`1559`)
* Added a direct IAM model :py:func:`pvlib.iam.schlick` which can be used with
  :py:func:`~pvlib.iam.marion_diffuse`, and a diffuse IAM model
  :py:func:`pvlib.iam.schlick_diffuse` (:pull:`1562`, :issue:`1564`)
* Added a function to calculate one of GHI, DHI, and DNI from values of the other two.
  :py:func:`~pvlib.irradiance.complete_irradiance`
  (:issue:`1565`, :pull:`1567`)
* Add optional ``return_components`` parameter to :py:func:`pvlib.irradiance.haydavies` to return
  individual diffuse irradiance components (:issue:`1553`, :pull:`1568`)


Bug fixes
~~~~~~~~~

* Fixed bug in :py:func:`pvlib.shading.masking_angle` and :py:func:`pvlib.bifacial.infinite_sheds._ground_angle`
  where zero ``gcr`` input caused a ZeroDivisionError (:issue:`1576`, :pull:`1589`)

Testing
~~~~~~~
* Corrected a flawed test for :py:func:`~pvlib.irradiance.get_ground_diffuse` (:issue:`1569`, :pull:`1575`)


Documentation
~~~~~~~~~~~~~
<<<<<<< HEAD
* Added an FAQ page to the docs: :ref:`faq`. (:issue:`1546`, :pull:`1549`)

=======
* Fixed equation in :py:func:`pvlib.iam.martin_ruiz` docstring (:issue:`1561`, :pull:`1599`)
>>>>>>> 8e0b724f

Benchmarking
~~~~~~~~~~~~~
* Removed ``time_tracker_singleaxis`` function from tracking.py (:issue:`1508`, :pull:`1535`)


Requirements
~~~~~~~~~~~~


Contributors
~~~~~~~~~~~~
* Kirsten Perry (:ghuser:`kperrynrel`)
* Christian Orner (:ghuser:`chrisorner`)
* Saurabh Aneja (:ghuser:`spaneja`)
* Marcus Boumans (:ghuser:`bowie2211`)
* Yu Xie (:ghuser:`xieyupku`)
* Anton Driesse (:ghuser:`adriesse`)
* Cliff Hansen (:ghuser:`cwhanse`)
* Kevin Anderson (:ghuser:`kanderso-nrel`)
* Karel De Brabandere (:ghuser:`kdebrab`)
* Naman Priyadarshi (:ghuser:`Naman-Priyadarshi`)
* Echedey Luis (:ghuser:`echedey-ls`)<|MERGE_RESOLUTION|>--- conflicted
+++ resolved
@@ -33,12 +33,8 @@
 
 Documentation
 ~~~~~~~~~~~~~
-<<<<<<< HEAD
 * Added an FAQ page to the docs: :ref:`faq`. (:issue:`1546`, :pull:`1549`)
-
-=======
 * Fixed equation in :py:func:`pvlib.iam.martin_ruiz` docstring (:issue:`1561`, :pull:`1599`)
->>>>>>> 8e0b724f
 
 Benchmarking
 ~~~~~~~~~~~~~
