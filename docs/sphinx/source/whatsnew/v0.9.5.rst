.. _whatsnew_0950:


v0.9.5 (March 18, 2023)
-----------------------

Starting with this version, new releases are no longer distributed through
the ``pvlib`` `conda channel <https://anaconda.org/pvlib/pvlib>`_.  We recommend
``conda`` users install from the ``conda-forge`` channel instead (see
:ref:`installation`).


Enhancements
~~~~~~~~~~~~
* Added the optional ``string_factor`` parameter to
  :py:func:`pvlib.snow.loss_townsend`. (:issue:`1636`, :pull:`1653`)
* Added optional ``n_ar`` parameter to :py:func:`pvlib.iam.physical` to
  support an anti-reflective coating. (:issue:`1501`, :pull:`1616`)
* :py:func:`~pvlib.irradiance.boland` is another diffuse fraction, DF,
  estimation method similar to Erbs but uses a single logistic exponential
  correlation between DF and clearness index, kt, that is continuously
  differentiable and bounded between zero and one. (:pull:`1179`)
* Add ``model='gueymard2003'``, the airmass model used for REST and REST2,
  to :py:func:`~pvlib.atmosphere.get_relative_airmass`. (:pull:`1655`)
* Added an optional ``model`` parameter to
  :py:func:`pvlib.bifacial.infinite_sheds.get_irradiance` and
  :py:func:`pvlib.bifacial.infinite_sheds.get_irradiance_poa`
  to enable use of the hay-davies sky diffuse irradiance model
  instead of the default isotropic model. (:pull:`1668`)
<<<<<<< HEAD
* Added :py:mod:`pvlib.financial` module with functions
  :py:func:`~pvlib.financial.lcoe`, :py:func:`~pvlib.financial.crf`,
  :py:func:`~pvlib.financial.nominal_to_real`,
  :py:func:`~pvlib.financial.real_to_nominal`, and
  :py:func:`~pvlib.financial.wacc` (:pull:`1687`)
=======
* Added an optional ``vectorize`` parameter to 
  :py:func:`pvlib.bifacial.infinite_sheds.get_irradiance` and
  :py:func:`pvlib.bifacial.infinite_sheds.get_irradiance_poa` which,
  when set to ``True``, enables faster calculation but with increased
  memory usage. (:issue:`1680`, :pull:`1682`)
* Update the ADR inverter model parameter database by appending the ADR equivalents of all
  inverters in the current (2019) Sandia inverter model parameter database. (:pull:`1695`)
>>>>>>> 4c24be04
* Use `Horner's Method <https://en.wikipedia.org/wiki/Horner%27s_method>`_
  to evaluate polynomials in :py:func:`~pvlib.irradiance.disc`, may
  decrease runtime by 20%. (:issue:`1180`, :pull:`1183`)
  

Bug fixes
~~~~~~~~~
* Added a limit to :py:func:`pvlib.snow.loss_townsend` to guard against
  incorrect loss results for systems that are near the ground. (:issue:`1636`,
  :pull:`1653`)
* Fixed incorrect mapping of requested parameters names when using
  :py:func:`pvlib.iotools.get_psm3`.
  Also fixed the random reordering of the dataframe columns.
  (:issue:`1629`, :issue:`1647`, :pull:`1648`)
* When using ``utc_time_range`` with :py:func:`pvlib.iotools.read_ecmwf_macc`,
  the time index subset is now selected with ``nearest`` instead of ``before``
  and ``after`` for consistency with ``cftime>=1.6.0``. (:issue:`1609`, :pull:`1656`)
* :py:func:`~pvlib.ivtools.sdm.pvsyst_temperature_coeff` no longer raises
  a scipy deprecation warning (and is slightly more accurate). (:issue:`1644`, :pull:`1674`)

Testing
~~~~~~~
* Added Python 3.11 to test suite. (:pull:`1582`)
* Updated PSM3 test data files to match the new version 3.2.2 data returned
  by the PSM3 API. (:issue:`1591`, :pull:`1652`)
* Testing :py:func:`pvlib.pvsystem.singlediode`, :py:func:`pvlib.pvsystem.v_from_i`,
  and :py:func:`pvlib.pvsystem.i_from_v` against precisely generated IV curve data.
  (:issue:`411`, :pull:`1573`)

Documentation
~~~~~~~~~~~~~
* Remove LGTM.com integration. (:issue:`1550`, :pull:`1651`)
* Added two examples demonstrating how :py:mod:`pvlib.financial` can
  be used (:pull:`1687`)

Benchmarking
~~~~~~~~~~~~~
* Added benchmarks for :py:mod:`pvlib.bifacial.infinite_sheds`. (:pull:`1627`)

Requirements
~~~~~~~~~~~~
* Removed unnecessary ``nose`` test requirement. (:pull:`1637`)

Contributors
~~~~~~~~~~~~
* Kevin Anderson (:ghuser:`kanderso-nrel`)
* Will Holmgren (:ghuser:`wholmgren`)
* Cliff Hansen (:ghuser:`cwhanse`)
* Adam R. Jensen (:ghuser:`adamrjensen`)
* Pratham Chauhan (:ghuser:`ooprathamm`)
* Karel De Brabandere (:ghuser:`kdebrab`)
* Mark Mikofski (:ghuser:`mikofski`)
* Anton Driesse (:ghuser:`adriesse`)
* Michael Deceglie (:ghuser:`mdeceglie`)
* Saurabh Aneja (:ghuser:`spaneja`)
* John Moseley (:ghuser:`johnMoseleyArray`)
<<<<<<< HEAD
* Emma Cooper (:ghuser:`eccoope`)
=======
* Areeba Turabi (:ghuser:`aturabi`)
>>>>>>> 4c24be04
* Mark Campanelli (:ghuser:`markcampanelli`)
* Taos Transue (:ghuser:`reepoi`)
* Tim Townsend
* Tom Arjannikov (:ghuser:`Arjannikov`)<|MERGE_RESOLUTION|>--- conflicted
+++ resolved
@@ -27,13 +27,11 @@
   :py:func:`pvlib.bifacial.infinite_sheds.get_irradiance_poa`
   to enable use of the hay-davies sky diffuse irradiance model
   instead of the default isotropic model. (:pull:`1668`)
-<<<<<<< HEAD
 * Added :py:mod:`pvlib.financial` module with functions
   :py:func:`~pvlib.financial.lcoe`, :py:func:`~pvlib.financial.crf`,
   :py:func:`~pvlib.financial.nominal_to_real`,
   :py:func:`~pvlib.financial.real_to_nominal`, and
   :py:func:`~pvlib.financial.wacc` (:pull:`1687`)
-=======
 * Added an optional ``vectorize`` parameter to 
   :py:func:`pvlib.bifacial.infinite_sheds.get_irradiance` and
   :py:func:`pvlib.bifacial.infinite_sheds.get_irradiance_poa` which,
@@ -41,7 +39,6 @@
   memory usage. (:issue:`1680`, :pull:`1682`)
 * Update the ADR inverter model parameter database by appending the ADR equivalents of all
   inverters in the current (2019) Sandia inverter model parameter database. (:pull:`1695`)
->>>>>>> 4c24be04
 * Use `Horner's Method <https://en.wikipedia.org/wiki/Horner%27s_method>`_
   to evaluate polynomials in :py:func:`~pvlib.irradiance.disc`, may
   decrease runtime by 20%. (:issue:`1180`, :pull:`1183`)
@@ -98,11 +95,8 @@
 * Michael Deceglie (:ghuser:`mdeceglie`)
 * Saurabh Aneja (:ghuser:`spaneja`)
 * John Moseley (:ghuser:`johnMoseleyArray`)
-<<<<<<< HEAD
 * Emma Cooper (:ghuser:`eccoope`)
-=======
 * Areeba Turabi (:ghuser:`aturabi`)
->>>>>>> 4c24be04
 * Mark Campanelli (:ghuser:`markcampanelli`)
 * Taos Transue (:ghuser:`reepoi`)
 * Tim Townsend
