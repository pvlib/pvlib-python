.. _whatsnew_0960:


v0.9.6 (Anticipated June 2023)
------------------------------


Breaking Changes
~~~~~~~~~~~~~~~~
<<<<<<< HEAD
* Modified the ``surface_azimuth`` parameter in :py:func:`pvlib.iotools.get_pvgis_hourly` to conform to the
  pvlib azimuth convention (counterclockwise from north). Previously 0 degrees represented south.
  (:issue:`1724`, :pull:`1739`)

=======
* For consistency with the rest of pvlib, the ``tilt`` parameter is renamed
  to ``surface_tilt`` in :py:func:`pvlib.soiling.hsu`. (:issue:`1717`, :pull:`1738`)
  
>>>>>>> 909f86dc

Deprecations
~~~~~~~~~~~~

* The ``recolumn`` parameter in :py:func:`pvlib.iotools.read_tmy3`, which maps
  TMY3 column names to nonstandard alternatives, is now deprecated.
  We encourage using ``map_variables`` (which produces standard pvlib names) instead.
  (:issue:`1517`, :pull:`1623`)

Enhancements
~~~~~~~~~~~~
* Added ``map_variables`` argument to the :py:func:`pvlib.iotools.read_tmy3` in
  order to offer the option of mapping column names to standard pvlib names.
  (:issue:`1517`, :pull:`1623`)
* Update the URL used in the :py:func:`pvlib.iotools.get_cams` function. The new URL supports load-balancing
  and redirects to the fastest server. (:issue:`1688`, :pull:`1740`)
* :py:func:`pvlib.iotools.get_psm3` now has a ``url`` parameter to give the user
  the option of controlling what NSRDB endpoint is used. (:pull:`1736`)
* :py:func:`pvlib.iotools.get_psm3` now uses the new NSRDB 3.2.2 endpoint for
  hourly and half-hourly single-year datasets. (:issue:`1591`, :pull:`1736`)


Bug fixes
~~~~~~~~~
* `data` can no longer be left unspecified in
  :py:meth:`pvlib.modelchain.ModelChain.run_model_from_effective_irradiance`. (:issue:`1713`, :pull:`1720`)

Testing
~~~~~~~


Documentation
~~~~~~~~~~~~~
* Updated the description of the interval parameter in
  :py:func:`pvlib.iotools.get_psm3`. (:issue:`1702`, :pull:`1712`)
* Fixed outdated nbviewer links. (:issue:`1721`, :pull:`1726`)

Benchmarking
~~~~~~~~~~~~~


Requirements
~~~~~~~~~~~~


Contributors
~~~~~~~~~~~~
* Lakshya Garg (:ghuser:`Lakshyadevelops`)
* Adam R. Jensen (:ghuser:`adamrjensen`)
* Siddharth Kaul (:ghuser:`k10blogger`)
* Kshitiz Gupta (:ghuser:`kshitiz305`)
* Stefan de Lange (:ghuser:`langestefan`)
* :ghuser:`ooprathamm`
* Kevin Anderson (:ghuser:`kandersolar`)
<|MERGE_RESOLUTION|>--- conflicted
+++ resolved
@@ -7,16 +7,11 @@
 
 Breaking Changes
 ~~~~~~~~~~~~~~~~
-<<<<<<< HEAD
 * Modified the ``surface_azimuth`` parameter in :py:func:`pvlib.iotools.get_pvgis_hourly` to conform to the
   pvlib azimuth convention (counterclockwise from north). Previously 0 degrees represented south.
   (:issue:`1724`, :pull:`1739`)
-
-=======
 * For consistency with the rest of pvlib, the ``tilt`` parameter is renamed
   to ``surface_tilt`` in :py:func:`pvlib.soiling.hsu`. (:issue:`1717`, :pull:`1738`)
-  
->>>>>>> 909f86dc
 
 Deprecations
 ~~~~~~~~~~~~
