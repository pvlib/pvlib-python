.. _whatsnew_0960:


v0.9.6 (Anticipated June 2023)
------------------------------


Breaking Changes
~~~~~~~~~~~~~~~~
* After being deprecated for over a year, the :py:mod:`pvlib.forecast` module
  is now removed entirely.  (:pull:`1766`)
* Modified the ``surface_azimuth`` parameter in :py:func:`pvlib.iotools.get_pvgis_hourly` to conform to the
  pvlib azimuth convention (counterclockwise from north). Previously 0 degrees represented south.
  (:issue:`1724`, :pull:`1739`)
* For consistency with the rest of pvlib, the ``pw`` parameters are renamed to
  ``precipitable_water`` in :py:func:`pvlib.spectrum.spectral_factor_firstsolar`.
  (:pull:`1768`)
* For consistency with the rest of pvlib, the ``tilt`` parameter is renamed
  to ``surface_tilt`` in :py:func:`pvlib.soiling.hsu`. (:issue:`1717`, :pull:`1738`)
<<<<<<< HEAD
* Several undocumented functions in :py:mod:`pvlib.iotools.midc`,
  :py:mod:`pvlib.iotools.srml`, :py:mod:`pvlib.iotools.surfrad`, and
  :py:mod:`pvlib.scaling` are now private. (:issue:`1756`, :pull:`1769`)
=======
* The following, originally deprecated in :ref:`whatsnew_0900`, is now removed:  (:pull:`1770`)

  - The :py:class:`pvlib.tracking.SingleAxisTracker` class
  - The various model-specific :py:class:`~pvlib.pvsystem.PVSystem` inverter
    and cell temperature methods
  - Attribute "pass-through" from :py:class:`~pvlib.modelchain.ModelChain`
    to :py:class:`~pvlib.modelchain.ModelChainResult`
  - Attribute "pass-through" from :py:class:`~pvlib.pvsystem.PVSystem`
    to :py:class:`~pvlib.pvsystem.Array`
  - The ``eta_m`` parameter in :py:func:`pvlib.temperature.pvsyst_cell`
>>>>>>> 948d820e


Deprecations
~~~~~~~~~~~~
* Functions for calculating spectral modifiers have been moved to :py:mod:`pvlib.spectrum`:
  :py:func:`pvlib.atmosphere.first_solar_spectral_correction` is deprecated and
  replaced by :py:func:`~pvlib.spectrum.spectral_factor_firstsolar`, and
  :py:func:`pvlib.pvsystem.sapm_spectral_loss` is deprecated and replaced by
  :py:func:`~pvlib.spectrum.spectral_factor_sapm`. (:pull:`1628`)
* Removed the ``get_ecmwf_macc`` and ``read_ecmwf_macc`` iotools functions as the
  MACC dataset has been `removed by ECMWF <https://confluence.ecmwf.int/display/DAC/Decommissioning+of+ECMWF+Public+Datasets+Service>`_
  (data period 2003-2012). Instead, ECMWF recommends to use CAMS global
  reanalysis (EAC4) from the Atmosphere Data Store (ADS). See also :py:func:`pvlib.iotools.get_cams`.
  (:issue:`1691`, :pull:`1654`)

* The ``recolumn`` parameter in :py:func:`pvlib.iotools.read_tmy3`, which maps
  TMY3 column names to nonstandard alternatives, is now deprecated.
  We encourage using ``map_variables`` (which produces standard pvlib names) instead.
  (:issue:`1517`, :pull:`1623`)

Enhancements
~~~~~~~~~~~~
* Added a function :py:func:`pvlib.spectrum.spectral_factor_caballero`
  to estimate spectral mismatch modifiers from atmospheric conditions. (:pull:`1296`)
* Added a new irradiance decomposition model :py:func:`pvlib.irradiance.louche`. (:pull:`1705`)
* Add optional encoding parameter to :py:func:`pvlib.iotools.read_tmy3`.
  (:issue:`1732`, :pull:`1737`)
* Added function to retrieve horizon data from PVGIS 
  :py:func:`pvlib.iotools.get_pvgis_horizon`. (:issue:`1290`, :pull:`1395`)
* Added ``map_variables`` argument to the :py:func:`pvlib.iotools.read_tmy3` in
  order to offer the option of mapping column names to standard pvlib names.
  (:issue:`1517`, :pull:`1623`)
* Update the URL used in the :py:func:`pvlib.iotools.get_cams` function. The new URL supports load-balancing
  and redirects to the fastest server. (:issue:`1688`, :pull:`1740`)
* :py:func:`pvlib.iotools.get_psm3` now has a ``url`` parameter to give the user
  the option of controlling what NSRDB endpoint is used. (:pull:`1736`)
* :py:func:`pvlib.iotools.get_psm3` now uses the new NSRDB 3.2.2 endpoint for
  hourly and half-hourly single-year datasets. (:issue:`1591`, :pull:`1736`)
* The default solar position algorithm (NREL SPA) is now 50-100% faster. (:pull:`1748`)

Bug fixes
~~~~~~~~~
* `data` can no longer be left unspecified in
  :py:meth:`pvlib.modelchain.ModelChain.run_model_from_effective_irradiance`. (:issue:`1713`, :pull:`1720`)
* ``d2mutau`` and ``NsVbi`` were hardcoded in :py:func:`pvlib.pvsystem.max_power_point` instead of
  passing through the arguments to the function. (:pull:`1733`)
* :py:func:`pvlib.iam.physical` no longer returns NaN when ``n=1`` and ``aoi>90``.
  This bug was introduced in v0.9.5.  (:issue:`1706`, :pull:`1707`)
  

Testing
~~~~~~~
* Migrated to mamba-org/setup-micromamba. (:issue:`1746`, :pull:`1758`)

Documentation
~~~~~~~~~~~~~
* Updated the description of the interval parameter in
  :py:func:`pvlib.iotools.get_psm3`. (:issue:`1702`, :pull:`1712`)
* Fixed outdated nbviewer links. (:issue:`1721`, :pull:`1726`)

Benchmarking
~~~~~~~~~~~~~


Requirements
~~~~~~~~~~~~
* With the removal of :py:mod:`pvlib.forecast`, the following packages are no
  longer listed as (optional) dependencies: ``netCDF4``, ``cftime``, and ``siphon``.
  (:pull:`1766`)


Contributors
~~~~~~~~~~~~
* Lakshya Garg (:ghuser:`Lakshyadevelops`)
* Adam R. Jensen (:ghuser:`adamrjensen`)
* Ben Pierce (:ghuser:`bgpierc`)
* Joseph Palakapilly (:ghuser:`JPalakapillyKWH`)
* Cliff Hansen (:ghuser:`cwhanse`)
* Anton Driesse (:ghuser:`adriesse`)
* Will Holmgren (:ghuser:`wholmgren`)
* Mark Mikofski (:ghuser:`mikofski`)
* Karel De Brabandere (:ghuser:`kdebrab`)
* Josh Stein (:ghuser:`jsstein`)
* Kevin Anderson (:ghuser:`kandersolar`)
* Siddharth Kaul (:ghuser:`k10blogger`)
* Kshitiz Gupta (:ghuser:`kshitiz305`)
* Stefan de Lange (:ghuser:`langestefan`)
* Jose Antonio Caballero (:ghuser:`Jacc0027`)
* Andy Lam (:ghuser:`@andylam598`)
* :ghuser:`ooprathamm`
* Kevin Anderson (:ghuser:`kandersolar`)
* Devon Watt (:ghuser:`d-watt`)
<|MERGE_RESOLUTION|>--- conflicted
+++ resolved
@@ -17,11 +17,9 @@
   (:pull:`1768`)
 * For consistency with the rest of pvlib, the ``tilt`` parameter is renamed
   to ``surface_tilt`` in :py:func:`pvlib.soiling.hsu`. (:issue:`1717`, :pull:`1738`)
-<<<<<<< HEAD
 * Several undocumented functions in :py:mod:`pvlib.iotools.midc`,
   :py:mod:`pvlib.iotools.srml`, :py:mod:`pvlib.iotools.surfrad`, and
   :py:mod:`pvlib.scaling` are now private. (:issue:`1756`, :pull:`1769`)
-=======
 * The following, originally deprecated in :ref:`whatsnew_0900`, is now removed:  (:pull:`1770`)
 
   - The :py:class:`pvlib.tracking.SingleAxisTracker` class
@@ -32,7 +30,6 @@
   - Attribute "pass-through" from :py:class:`~pvlib.pvsystem.PVSystem`
     to :py:class:`~pvlib.pvsystem.Array`
   - The ``eta_m`` parameter in :py:func:`pvlib.temperature.pvsyst_cell`
->>>>>>> 948d820e
 
 
 Deprecations
