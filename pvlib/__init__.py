<<<<<<< HEAD
from pvlib.version import __version__
from pvlib import tools
from pvlib import atmosphere
from pvlib import clearsky
# from pvlib import forecast
from pvlib import irradiance
from pvlib import location
from pvlib import solarposition
from pvlib import iotools
from pvlib import ivtools
from pvlib import tracking
from pvlib import pvsystem
from pvlib import spa
from pvlib import modelchain
from pvlib import singlediode
from pvlib import infinite_sheds  # noqa: F401
=======
from pvlib.version import __version__  # noqa: F401
from pvlib import tools  # noqa: F401
from pvlib import atmosphere  # noqa: F401
from pvlib import clearsky  # noqa: F401
# from pvlib import forecast  # noqa: F401
from pvlib import irradiance  # noqa: F401
from pvlib import location  # noqa: F401
from pvlib import solarposition  # noqa: F401
from pvlib import iotools  # noqa: F401
from pvlib import ivtools  # noqa: F401
from pvlib import tracking  # noqa: F401
from pvlib import pvsystem  # noqa: F401
from pvlib import spa  # noqa: F401
from pvlib import modelchain  # noqa: F401
from pvlib import singlediode  # noqa: F401
from pvlib import bifacial  # noqa: F401
from pvlib import soiling  # noqa: F401
from pvlib import snow  # noqa: F401
>>>>>>> 75369dca
<|MERGE_RESOLUTION|>--- conflicted
+++ resolved
@@ -1,21 +1,3 @@
-<<<<<<< HEAD
-from pvlib.version import __version__
-from pvlib import tools
-from pvlib import atmosphere
-from pvlib import clearsky
-# from pvlib import forecast
-from pvlib import irradiance
-from pvlib import location
-from pvlib import solarposition
-from pvlib import iotools
-from pvlib import ivtools
-from pvlib import tracking
-from pvlib import pvsystem
-from pvlib import spa
-from pvlib import modelchain
-from pvlib import singlediode
-from pvlib import infinite_sheds  # noqa: F401
-=======
 from pvlib.version import __version__  # noqa: F401
 from pvlib import tools  # noqa: F401
 from pvlib import atmosphere  # noqa: F401
@@ -31,7 +13,7 @@
 from pvlib import spa  # noqa: F401
 from pvlib import modelchain  # noqa: F401
 from pvlib import singlediode  # noqa: F401
+from pvlib import infinite_sheds  # noqa: F401
 from pvlib import bifacial  # noqa: F401
 from pvlib import soiling  # noqa: F401
-from pvlib import snow  # noqa: F401
->>>>>>> 75369dca
+from pvlib import snow  # noqa: F401