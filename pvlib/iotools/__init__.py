--- conflicted
+++ resolved
@@ -42,8 +42,5 @@
 from pvlib.iotools.meteonorm import get_meteonorm_observation_training  # noqa: F401, E501
 from pvlib.iotools.meteonorm import get_meteonorm_tmy  # noqa: F401
 from pvlib.iotools.nasa_power import get_nasa_power  # noqa: F401
-<<<<<<< HEAD
-from pvlib.iotools.merra2 import get_merra2  # noqa: F401
-=======
 from pvlib.iotools.era5 import get_era5  # noqa: F401
->>>>>>> b70fb0f7
+from pvlib.iotools.merra2 import get_merra2  # noqa: F401