--- conflicted
+++ resolved
@@ -353,49 +353,5 @@
 
     return data, metadata
 
-
-<<<<<<< HEAD
 parse_cams = deprecated(since="0.12.1", name="parse_cams",
-                        alternative="read_cams")(read_cams)
-=======
-def read_cams(filename, integrated=False, label=None, map_variables=True):
-    """
-    Read a CAMS Radiation or McClear file into a pandas DataFrame.
-
-    CAMS Radiation and McClear are described in [1]_.
-
-    Parameters
-    ----------
-    filename: str
-        Filename of a file containing data to read.
-    integrated: boolean, default False
-        Whether to return radiation parameters as integrated values (Wh/m^2)
-        or as average irradiance values (W/m^2) (pvlib preferred units)
-    label : {'right', 'left}, optional
-        Which bin edge label to label time-step with. The default is 'left' for
-        all time steps except for '1M' which has a default of 'right'.
-    map_variables: bool, default: True
-        When true, renames columns of the Dataframe to pvlib variable names
-        where applicable. See variable :const:`VARIABLE_MAP`.
-
-    Returns
-    -------
-    data: pandas.DataFrame
-        Timeseries data from CAMS Radiation or McClear.
-        See :func:`pvlib.iotools.get_cams` for fields.
-    metadata: dict
-        Metadata available in the file.
-
-    See Also
-    --------
-    pvlib.iotools.parse_cams, pvlib.iotools.get_cams
-
-    References
-    ----------
-    .. [1] `CAMS solar radiation time-series documentation. Climate Data Store.
-       <https://ads.atmosphere.copernicus.eu/datasets/cams-solar-radiation-timeseries>`_
-    """
-    with open(str(filename), 'r') as fbuf:
-        content = parse_cams(fbuf, integrated, label, map_variables)
-    return content
->>>>>>> 0cf6c8ac
+                        alternative="read_cams")(read_cams)