"""Collection of functions to operate on data from University of Oregon Solar
Radiation Monitoring Laboratory (SRML) data.
"""
import numpy as np
import pandas as pd
import urllib
import warnings

from pvlib._deprecation import deprecated

# VARIABLE_MAP is a dictionary mapping SRML data element numbers to their
# pvlib names. For most variables, only the first three digits are used,
# the fourth indicating the instrument. Spectral data (7xxx) uses all
# four digits to indicate the variable. See a full list of data element
# numbers `here. <http://solardata.uoregon.edu/DataElementNumbers.html>`_

VARIABLE_MAP = {
    '100': 'ghi',
    '201': 'dni',
    '300': 'dhi',
    '920': 'wind_direction',
    '921': 'wind_speed',
    '930': 'temp_air',
    '931': 'temp_dew',
    '933': 'relative_humidity',
    '937': 'temp_cell',
}


def read_srml(filename, map_variables=True):
    """
    Read University of Oregon SRML 1min .tsv file into pandas dataframe.

    The SRML is described in [1]_.

    Parameters
    ----------
    filename: str
        filepath or url to read for the tsv file.
    map_variables: bool, default: True
        When true, renames columns of the DataFrame to pvlib variable names
        where applicable. See variable :const:`VARIABLE_MAP`.

    Returns
    -------
    data: Dataframe
        A dataframe with datetime index

    Notes
    -----
    The time index is shifted back by one interval to account for the
    daily endtime of 2400, and to avoid time parsing errors on leap
    years. The returned data values are labeled by the left endpoint of
    interval, and should be understood to occur during the interval from
    the time of the row until the time of the next row. This is consistent
    with pandas' default labeling behavior.

    See [2]_ for more information concerning the file format.

    References
    ----------
    .. [1] University of Oregon Solar Radiation Monitoring Laboratory
       http://solardata.uoregon.edu/
    .. [2] `Archival (short interval) data files
       <http://solardata.uoregon.edu/ArchivalFiles.html>`_
    """
    tsv_data = pd.read_csv(filename, delimiter='\t')
    data = _format_index(tsv_data)
    # Drop day of year and time columns
    data = data[data.columns[2:]]

    if map_variables:
        data = data.rename(columns=_map_columns)

    # Quality flag columns are all labeled 0 in the original data. They
    # appear immediately after their associated variable and are suffixed
    # with an integer value when read from the file. So we map flags to
    # the preceding variable with a '_flag' suffix.
    #
    # Example:
    #   Columns ['ghi_0', '0.1', 'temp_air_2', '0.2']
    #
    #   Yields a flag_label_map of:
    #       { '0.1': 'ghi_0_flag',
    #         '0.2': 'temp_air_2'}
    #
    columns = data.columns
    flag_label_map = {flag: columns[columns.get_loc(flag) - 1] + '_flag'
                      for flag in columns[1::2]}
    data = data.rename(columns=flag_label_map)

    # Mask data marked with quality flag 99 (bad or missing data)
    for col in columns[::2]:
        missing = data[col + '_flag'] == 99
        data[col] = data[col].where(~(missing), np.nan)
    return data


def _map_columns(col):
    """Map data element numbers to pvlib names.

    Parameters
    ----------
    col: str
        Column label to be mapped.

    Returns
    -------
    str
        The pvlib label if it was found in the mapping,
        else the original label.
    """
    if col.startswith('7'):
        # spectral data
        try:
            return VARIABLE_MAP[col]
        except KeyError:
            return col
    try:
        variable_name = VARIABLE_MAP[col[:3]]
        variable_number = col[3:]
        return variable_name + '_' + variable_number
    except KeyError:
        return col


def _format_index(df):
    """Create a datetime index from day of year, and time columns.

    Parameters
    ----------
    df: pd.Dataframe
        The srml data to reindex.

    Returns
    -------
    df: pd.Dataframe
        The Dataframe with a DatetimeIndex localized to 'Etc/GMT+8'.
    """
    # Name of the second column indicates the year of the file, but
    # the column contains times.
    year = int(df.columns[1])
    df_doy = df[df.columns[0]]
    # Times are expressed as integers from 1-2400, we convert to 0-2359 by
    # subracting the length of one interval and then correcting the times
    # at each former hour. interval_length is determined by taking the
    # difference of the first two rows of the time column.
    # e.g. The first two rows of hourly data are 100 and 200
    #      so interval_length is 100.
    interval_length = df[df.columns[1]][1] - df[df.columns[1]][0]
    df_time = df[df.columns[1]] - interval_length
    if interval_length == 100:
        # Hourly files do not require fixing the former hour timestamps.
        times = df_time
    else:
        # Because hours are represented by some multiple of 100, shifting
        # results in invalid values.
        #
        # e.g. 200 (for 02:00) shifted by 15 minutes becomes 185, the
        #      desired result is 145 (for 01:45)
        #
        # So we find all times with minutes greater than 60 and remove 40
        # to correct to valid times.
        old_hours = df_time % 100 > 60
        times = df_time.where(~old_hours, df_time - 40)
    times = times.apply(lambda x: '{:04.0f}'.format(x))
    doy = df_doy.apply(lambda x: '{:03.0f}'.format(x))
    dts = pd.to_datetime(str(year) + '-' + doy + '-' + times,
                         format='%Y-%j-%H%M')
    df.index = dts
    df = df.tz_localize('Etc/GMT+8')
    return df


<<<<<<< HEAD
=======
@deprecated('0.10.0', alternative='pvlib.iotools.get_srml', removal='0.11.0')
def read_srml_month_from_solardat(station, year, month, filetype='PO',
                                  map_variables=True):
    """
    Request a month of SRML data and read it into a Dataframe.

    The SRML is described in [1]_.

    Parameters
    ----------
    station: str
        The name of the SRML station to request.
    year: int
        Year to request data for
    month: int
        Month to request data for.
    filetype: string
        SRML file type to gather. See notes for explanation.
    map_variables: bool, default: True
        When true, renames columns of the DataFrame to pvlib variable names
        where applicable. See variable :const:`VARIABLE_MAP`.

    Returns
    -------
    data: pd.DataFrame
        One month of data from SRML.

    Notes
    -----
    File types designate the time interval of a file and if it contains
    raw or processed data. For instance, `RO` designates raw, one minute
    data and `PO` designates processed one minute data. The availability
    of file types varies between sites. Below is a table of file types
    and their time intervals. See [1] for site information.

    ============= ============ ==================
    time interval raw filetype processed filetype
    ============= ============ ==================
    1 minute      RO           PO
    5 minute      RF           PF
    15 minute     RQ           PQ
    hourly        RH           PH
    ============= ============ ==================

    References
    ----------
    .. [1] University of Oregon Solar Radiation Measurement Laboratory
       http://solardata.uoregon.edu/
    """
    file_name = "{station}{filetype}{year:02d}{month:02d}.txt".format(
        station=station,
        filetype=filetype,
        year=year % 100,
        month=month)
    url = "http://solardata.uoregon.edu/download/Archive/"
    data = read_srml(url + file_name, map_variables=map_variables)
    return data


>>>>>>> 80761af2
def get_srml(station, start, end, filetype='PO', map_variables=True,
             url="http://solardata.uoregon.edu/download/Archive/"):
    """Request data from UoO SRML and read it into a Dataframe.

    The University of Oregon Solar Radiation Monitoring Laboratory (SRML) is
    described in [1]_. A list of stations can be found in [2]_.

    Data is returned for the entire months between and including start and end.

    Parameters
    ----------
    station : str
        Two letter station abbreviation.
    start : datetime-like
        First day of the requested period
    end : datetime-like
        Last day of the requested period
    filetype : string, default: 'PO'
        SRML file type to gather. See notes for explanation.
    map_variables : bool, default: True
        When true, renames columns of the DataFrame to pvlib variable names
        where applicable. See variable :const:`VARIABLE_MAP`.
    url : str, default: 'http://solardata.uoregon.edu/download/Archive/'
        API endpoint URL

    Returns
    -------
    data : pd.DataFrame
        Dataframe with data from SRML.
    meta : dict
        Metadata.

    Notes
    -----
    File types designate the time interval of a file and if it contains
    raw or processed data. For instance, `RO` designates raw, one minute
    data and `PO` designates processed one minute data. The availability
    of file types varies between sites. Below is a table of file types
    and their time intervals. See [1] for site information.

    ============= ============ ==================
    time interval raw filetype processed filetype
    ============= ============ ==================
    1 minute      RO           PO
    5 minute      RF           PF
    15 minute     RQ           PQ
    hourly        RH           PH
    ============= ============ ==================

    Warning
    -------
    SRML data has nighttime data prefilled with 0s through the end of the
    current month (i.e., values are provided for data in the future).

    References
    ----------
    .. [1] University of Oregon Solar Radiation Measurement Laboratory
       http://solardata.uoregon.edu/
    .. [2] Station ID codes - Solar Radiation Measurement Laboratory
       http://solardata.uoregon.edu/StationIDCodes.html
    """
    # Use pd.to_datetime so that strings (e.g. '2021-01-01') are accepted
    start = pd.to_datetime(start)
    end = pd.to_datetime(end)

    # Generate list of months
    months = pd.date_range(
        start, end.replace(day=1) + pd.DateOffset(months=1), freq='1M')
    months_str = months.strftime('%y%m')

    # Generate list of filenames
    filenames = [f"{station}{filetype}{m}.txt" for m in months_str]

    dfs = []  # Initialize list of monthly dataframes
    for f in filenames:
        try:
            dfi = read_srml(url + f, map_variables=map_variables)
            dfs.append(dfi)
        except urllib.error.HTTPError:
            warnings.warn(f"The following file was not found: {f}")

    data = pd.concat(dfs, axis='rows')

    meta = {'filetype': filetype,
            'station': station,
            'filenames': filenames}

    return data, meta<|MERGE_RESOLUTION|>--- conflicted
+++ resolved
@@ -172,68 +172,6 @@
     return df
 
 
-<<<<<<< HEAD
-=======
-@deprecated('0.10.0', alternative='pvlib.iotools.get_srml', removal='0.11.0')
-def read_srml_month_from_solardat(station, year, month, filetype='PO',
-                                  map_variables=True):
-    """
-    Request a month of SRML data and read it into a Dataframe.
-
-    The SRML is described in [1]_.
-
-    Parameters
-    ----------
-    station: str
-        The name of the SRML station to request.
-    year: int
-        Year to request data for
-    month: int
-        Month to request data for.
-    filetype: string
-        SRML file type to gather. See notes for explanation.
-    map_variables: bool, default: True
-        When true, renames columns of the DataFrame to pvlib variable names
-        where applicable. See variable :const:`VARIABLE_MAP`.
-
-    Returns
-    -------
-    data: pd.DataFrame
-        One month of data from SRML.
-
-    Notes
-    -----
-    File types designate the time interval of a file and if it contains
-    raw or processed data. For instance, `RO` designates raw, one minute
-    data and `PO` designates processed one minute data. The availability
-    of file types varies between sites. Below is a table of file types
-    and their time intervals. See [1] for site information.
-
-    ============= ============ ==================
-    time interval raw filetype processed filetype
-    ============= ============ ==================
-    1 minute      RO           PO
-    5 minute      RF           PF
-    15 minute     RQ           PQ
-    hourly        RH           PH
-    ============= ============ ==================
-
-    References
-    ----------
-    .. [1] University of Oregon Solar Radiation Measurement Laboratory
-       http://solardata.uoregon.edu/
-    """
-    file_name = "{station}{filetype}{year:02d}{month:02d}.txt".format(
-        station=station,
-        filetype=filetype,
-        year=year % 100,
-        month=month)
-    url = "http://solardata.uoregon.edu/download/Archive/"
-    data = read_srml(url + file_name, map_variables=map_variables)
-    return data
-
-
->>>>>>> 80761af2
 def get_srml(station, start, end, filetype='PO', map_variables=True,
              url="http://solardata.uoregon.edu/download/Archive/"):
     """Request data from UoO SRML and read it into a Dataframe.
