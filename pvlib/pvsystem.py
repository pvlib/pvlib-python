--- conflicted
+++ resolved
@@ -23,8 +23,6 @@
 
 
 # a dict of required parameter names for each DC power model
-
-<<<<<<< HEAD
 DC_MODEL_PARAMS = {
     'sapm': set([
         'A0', 'A1', 'A2', 'A3', 'A4', 'B0', 'B1', 'B2', 'B3',
@@ -32,31 +30,15 @@
         'C7', 'Isco', 'Impo', 'Aisc', 'Aimp', 'Bvoco',
         'Mbvoc', 'Bvmpo', 'Mbvmp', 'N', 'Cells_in_Series',
         'IXO', 'IXXO', 'FD']),
+    'desoto': set([
+        'alpha_sc', 'a_ref', 'I_L_ref', 'I_o_ref', 'R_sh_ref', 'R_s']),
+    'pvsyst': set([
+        'gamma_ref', 'mu_gamma', 'I_L_ref', 'I_o_ref', 'R_sh_ref', 'R_sh_0',
+        'R_s', 'alpha_sc', 'EgRef', 'cells_in_series']),
     'singlediode': set([
         'alpha_sc', 'a_ref', 'I_L_ref', 'I_o_ref', 'R_sh_ref', 'R_s']),
     'pvwatts': set(['pdc0', 'gamma_pdc'])
     }
-=======
-DC_MODEL_PARAMS = {'sapm' :
-                     set(['A0', 'A1', 'A2', 'A3', 'A4', 'B0', 'B1', 'B2', 'B3',
-                          'B4', 'B5', 'C0', 'C1', 'C2', 'C3', 'C4', 'C5', 'C6',
-                          'C7', 'Isco', 'Impo', 'Aisc', 'Aimp', 'Bvoco',
-                          'Mbvoc', 'Bvmpo', 'Mbvmp', 'N', 'Cells_in_Series',
-                          'IXO', 'IXXO', 'FD']),
-                   'desoto' :
-                     set(['alpha_sc', 'a_ref', 'I_L_ref', 'I_o_ref',
-                          'R_sh_ref', 'R_s']),
-                   'pvsyst' :
-                     set(['gamma_ref', 'mu_gamma', 'I_L_ref', 'I_o_ref',
-                          'R_sh_ref', 'R_sh_0', 'R_s', 'alpha_sc', 'EgRef',
-                          'cells_in_series']),
-                   'singlediode' :
-                     set(['alpha_sc', 'a_ref', 'I_L_ref', 'I_o_ref',
-                          'R_sh_ref', 'R_s']),
-                   'pvwatts' :
-                     set(['pdc0', 'gamma_pdc'])
-                  }
->>>>>>> cba621b0
 
 
 # not sure if this belongs in the pvsystem module.
