--- conflicted
+++ resolved
@@ -16,12 +16,7 @@
 from dataclasses import dataclass
 from abc import ABC, abstractmethod
 from typing import Optional, Union
-
-<<<<<<< HEAD
 from pvlib._deprecation import renamed_kwarg_warning
-
-=======
->>>>>>> e711e9e7
 import pvlib  # used to avoid albedo name collision in the Array class
 from pvlib import (atmosphere, iam, inverter, irradiance,
                    singlediode as _singlediode, spectrum, temperature)
