--- conflicted
+++ resolved
@@ -372,14 +372,9 @@
 
     spa = _spa_python_import(how)
 
-<<<<<<< HEAD
     if delta_t is None:
-        delta_t = spa.calculate_deltat(time.year, time.month)
-=======
-    if not delta_t:
         time_utc = tools._pandas_to_utc(time)
         delta_t = spa.calculate_deltat(time_utc.year, time_utc.month)
->>>>>>> cc700f91
 
     app_zenith, zenith, app_elevation, elevation, azimuth, eot = \
         spa.solar_position(unixtime, lat, lon, elev, pressure, temperature,
@@ -456,13 +451,8 @@
 
     spa = _spa_python_import(how)
 
-<<<<<<< HEAD
     if delta_t is None:
-        delta_t = spa.calculate_deltat(times.year, times.month)
-=======
-    if not delta_t:
         delta_t = spa.calculate_deltat(times_utc.year, times_utc.month)
->>>>>>> cc700f91
 
     transit, sunrise, sunset = spa.transit_sunrise_sunset(
         unixtime, lat, lon, delta_t, numthreads)
@@ -1010,14 +1000,9 @@
 
     spa = _spa_python_import(how)
 
-<<<<<<< HEAD
     if delta_t is None:
-        delta_t = spa.calculate_deltat(time.year, time.month)
-=======
-    if not delta_t:
         time_utc = tools._pandas_to_utc(time)
         delta_t = spa.calculate_deltat(time_utc.year, time_utc.month)
->>>>>>> cc700f91
 
     dist = spa.earthsun_distance(unixtime, delta_t, numthreads)
 
