--- conflicted
+++ resolved
@@ -584,11 +584,7 @@
         # older versions of pyephem ignore timezone when converting to its
         # internal datetime format, so convert to UTC here to support
         # all versions.  GH #1449
-<<<<<<< HEAD
         obs.date = ephem.Date(thetime)
-=======
-        obs.date = ephem.Date(thetime.astimezone(dt.timezone.utc))
->>>>>>> 5e43be7a
         sunrise.append(_ephem_to_timezone(rising(sun), tzinfo))
         sunset.append(_ephem_to_timezone(setting(sun), tzinfo))
         trans.append(_ephem_to_timezone(transit(sun), tzinfo))
