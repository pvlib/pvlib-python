from pvlib.spectrum.spectrl2 import spectrl2  # noqa: F401
from pvlib.spectrum.mismatch import (  # noqa: F401
    calc_spectral_mismatch_field,
    spectral_factor_caballero,
    spectral_factor_firstsolar,
    spectral_factor_sapm,
    spectral_factor_pvspec,
    spectral_factor_jrc,
)
from pvlib.spectrum.irradiance import (  # noqa: F401
    get_am15g,
    get_reference_spectra,
)
from pvlib.spectrum.response import (  # noqa: F401
    get_example_spectral_response,
    sr_to_qe,
    qe_to_sr,
<<<<<<< HEAD
    average_photon_energy,
=======
>>>>>>> 72185cbc
)<|MERGE_RESOLUTION|>--- conflicted
+++ resolved
@@ -10,13 +10,10 @@
 from pvlib.spectrum.irradiance import (  # noqa: F401
     get_am15g,
     get_reference_spectra,
+    average_photon_energy,
 )
 from pvlib.spectrum.response import (  # noqa: F401
     get_example_spectral_response,
     sr_to_qe,
     qe_to_sr,
-<<<<<<< HEAD
-    average_photon_energy,
-=======
->>>>>>> 72185cbc
 )