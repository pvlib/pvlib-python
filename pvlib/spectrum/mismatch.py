--- conflicted
+++ resolved
@@ -3,21 +3,14 @@
 """
 
 import pvlib
-<<<<<<< HEAD
 from pvlib._deprecation import deprecated
-
-=======
 from pvlib.tools import normalize_max2one
->>>>>>> 19c95983
 import numpy as np
 import pandas as pd
 import scipy.constants
 from scipy.integrate import trapezoid
-<<<<<<< HEAD
-=======
 from scipy.interpolate import interp1d
 import os
->>>>>>> 19c95983
 
 from pathlib import Path
 from warnings import warn
