--- conflicted
+++ resolved
@@ -150,6 +150,7 @@
     irradiance.liujordan(ephem_data['apparent_zenith'], cloud_prct)
 
 
+# klutcher (misspelling) will be removed in 0.3
 def test_total_irrad():
     models = ['isotropic', 'klutcher', 'klucher',
               'haydavies', 'reindl', 'king', 'perez']
@@ -164,7 +165,7 @@
             dni_extra=dni_et, airmass=AM,
             model=model,
             surface_type='urban')
-        
+
         assert total.columns.tolist() == ['poa_global', 'poa_direct',
                                           'poa_diffuse', 'poa_sky_diffuse',
                                           'poa_ground_diffuse']
@@ -184,16 +185,10 @@
 
 
 def test_disc_keys():
-<<<<<<< HEAD
-    clearsky_data = clearsky.ineichen(times, tus, linke_turbidity=3)
-    disc_data = irradiance.disc(clearsky_data['ghi'], ephem_data['zenith'],
-                              ephem_data.index)
-=======
     clearsky_data = clearsky.ineichen(times, tus.latitude, tus.longitude,
                                       linke_turbidity=3)
-    disc_data = irradiance.disc(clearsky_data['ghi'], ephem_data['zenith'], 
+    disc_data = irradiance.disc(clearsky_data['ghi'], ephem_data['zenith'],
                                 ephem_data.index)
->>>>>>> 00dd1249
     assert 'dni' in disc_data.columns
     assert 'kt' in disc_data.columns
     assert 'airmass' in disc_data.columns
