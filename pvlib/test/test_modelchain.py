import sys
<<<<<<< HEAD
from unittest.mock import ANY
=======
>>>>>>> d0d46f99

import numpy as np
import pandas as pd
from numpy import nan

from pvlib import modelchain, pvsystem
from pvlib.modelchain import ModelChain
from pvlib.pvsystem import PVSystem
from pvlib.tracking import SingleAxisTracker
from pvlib.location import Location

from pandas.util.testing import assert_series_equal, assert_frame_equal
import pytest

from test_pvsystem import sam_data
from conftest import requires_scipy


@pytest.fixture
def system(sam_data):
    modules = sam_data['sandiamod']
    module_parameters = modules['Canadian_Solar_CS5P_220M___2009_'].copy()
    inverters = sam_data['cecinverter']
    inverter = inverters['ABB__MICRO_0_25_I_OUTD_US_208_208V__CEC_2014_'].copy()
    system = PVSystem(surface_tilt=32.2, surface_azimuth=180,
                      module_parameters=module_parameters,
                      inverter_parameters=inverter)
    return system


@pytest.fixture
def cec_dc_snl_ac_system(sam_data):
    modules = sam_data['cecmod']
    module_parameters = modules['Canadian_Solar_CS5P_220M'].copy()
    module_parameters['b'] = 0.05
    module_parameters['EgRef'] = 1.121
    module_parameters['dEgdT'] = -0.0002677
    inverters = sam_data['cecinverter']
    inverter = inverters['ABB__MICRO_0_25_I_OUTD_US_208_208V__CEC_2014_'].copy()
    system = PVSystem(surface_tilt=32.2, surface_azimuth=180,
                      module_parameters=module_parameters,
                      inverter_parameters=inverter)
    return system


@pytest.fixture
def cec_dc_adr_ac_system(sam_data):
    modules = sam_data['cecmod']
    module_parameters = modules['Canadian_Solar_CS5P_220M'].copy()
    module_parameters['b'] = 0.05
    module_parameters['EgRef'] = 1.121
    module_parameters['dEgdT'] = -0.0002677
    inverters = sam_data['adrinverter']
    inverter = inverters['Zigor__Sunzet_3_TL_US_240V__CEC_2011_'].copy()
    system = PVSystem(surface_tilt=32.2, surface_azimuth=180,
                      module_parameters=module_parameters,
                      inverter_parameters=inverter)
    return system


@pytest.fixture
def pvwatts_dc_snl_ac_system(sam_data):
    module_parameters = {'pdc0': 220, 'gamma_pdc': -0.003}
    inverters = sam_data['cecinverter']
    inverter = inverters['ABB__MICRO_0_25_I_OUTD_US_208_208V__CEC_2014_'].copy()
    system = PVSystem(surface_tilt=32.2, surface_azimuth=180,
                      module_parameters=module_parameters,
                      inverter_parameters=inverter)
    return system


@pytest.fixture
def pvwatts_dc_pvwatts_ac_system(sam_data):
    module_parameters = {'pdc0': 220, 'gamma_pdc': -0.003}
    inverter_parameters = {'eta_inv_nom': 0.95}
    system = PVSystem(surface_tilt=32.2, surface_azimuth=180,
                      module_parameters=module_parameters,
                      inverter_parameters=inverter_parameters)
    return system


@pytest.fixture
def location():
    return Location(32.2, -111, altitude=700)


@pytest.fixture
def weather():
    times = pd.date_range('20160101 1200-0700', periods=2, freq='6H')
    weather = pd.DataFrame({'ghi': [500, 0], 'dni': [800, 0], 'dhi': [100, 0]},
                           index=times)
    return weather


def test_ModelChain_creation(system, location):
    mc = ModelChain(system, location)


@pytest.mark.parametrize('strategy, expected', [
    (None, (32.2, 180)), ('None', (32.2, 180)), ('flat', (0, 180)),
    ('south_at_latitude_tilt', (32.2, 180))
])
def test_orientation_strategy(strategy, expected, system, location):
    mc = ModelChain(system, location, orientation_strategy=strategy)

    # the || accounts for the coercion of 'None' to None
    assert (mc.orientation_strategy == strategy or
            mc.orientation_strategy is None)
    assert system.surface_tilt == expected[0]
    assert system.surface_azimuth == expected[1]


@requires_scipy
def test_run_model(system, location):
    mc = ModelChain(system, location)
    times = pd.date_range('20160101 1200-0700', periods=2, freq='6H')
    ac = mc.run_model(times).ac

    expected = pd.Series(np.array([  183.522449305,  -2.00000000e-02]),
                         index=times)
    assert_series_equal(ac, expected, check_less_precise=1)


def test_run_model_with_irradiance(system, location):
    mc = ModelChain(system, location)
    times = pd.date_range('20160101 1200-0700', periods=2, freq='6H')
    irradiance = pd.DataFrame({'dni':900, 'ghi':600, 'dhi':150},
                              index=times)
    ac = mc.run_model(times, weather=irradiance).ac

    expected = pd.Series(np.array([  1.90054749e+02,  -2.00000000e-02]),
                         index=times)
    assert_series_equal(ac, expected)


def test_run_model_perez(system, location):
    mc = ModelChain(system, location, transposition_model='perez')
    times = pd.date_range('20160101 1200-0700', periods=2, freq='6H')
    irradiance = pd.DataFrame({'dni':900, 'ghi':600, 'dhi':150},
                              index=times)
    ac = mc.run_model(times, weather=irradiance).ac

    expected = pd.Series(np.array([  190.194545796,  -2.00000000e-02]),
                         index=times)
    assert_series_equal(ac, expected)


def test_run_model_gueymard_perez(system, location):
    mc = ModelChain(system, location, airmass_model='gueymard1993',
                    transposition_model='perez')
    times = pd.date_range('20160101 1200-0700', periods=2, freq='6H')
    irradiance = pd.DataFrame({'dni':900, 'ghi':600, 'dhi':150},
                              index=times)
    ac = mc.run_model(times, weather=irradiance).ac

    expected = pd.Series(np.array([  190.194760203,  -2.00000000e-02]),
                         index=times)
    assert_series_equal(ac, expected)


def test_run_model_with_weather(system, location, weather, mocker):
    mc = ModelChain(system, location)
    m = mocker.spy(system, 'sapm_celltemp')
    weather2 = pd.DataFrame({'wind_speed':5, 'temp_air':10},
                            index=weather.index)
    weather = weather.join(weather2)
    mc.run_model(weather.index, weather=weather)
    assert m.call_count == 1
    # assert_called_once_with cannot be used with sereis, so need to use
    # assert_series_equal on call_args
    assert_series_equal(m.call_args[0][1], weather2['wind_speed'])  # wind
    assert_series_equal(m.call_args[0][2], weather2['temp_air'])  # temp
    assert not mc.ac.empty


def test_run_model_tracker(system, location, weather, mocker):
    system = SingleAxisTracker(module_parameters=system.module_parameters,
                               inverter_parameters=system.inverter_parameters)
    mocker.spy(system, 'singleaxis')
    mc = ModelChain(system, location)
    mc.run_model(weather.index, weather=weather)
    assert system.singleaxis.call_count == 1
    assert (mc.tracking.columns == ['tracker_theta', 'aoi', 'surface_azimuth',
                                    'surface_tilt']).all()
    assert mc.ac[0] > 0
    assert np.isnan(mc.ac[1])


def poadc(mc):
    mc.dc = mc.total_irrad['poa_global'] * 0.2
    mc.dc.name = None  # assert_series_equal will fail without this


@pytest.mark.parametrize('dc_model', ['sapm', 'singlediode', 'pvwatts_dc'])
def test_infer_dc_model(system, cec_dc_snl_ac_system,
                        pvwatts_dc_pvwatts_ac_system, location, dc_model,
                        weather, mocker):
    dc_systems = {'sapm': system, 'singlediode': cec_dc_snl_ac_system,
                  'pvwatts_dc': pvwatts_dc_pvwatts_ac_system}
    system = dc_systems[dc_model]
    m = mocker.spy(system, dc_model)
    mc = ModelChain(system, location,
                    aoi_model='no_loss', spectral_model='no_loss')
    mc.run_model(weather.index, weather=weather)
    assert m.call_count == 1
    assert isinstance(mc.dc, (pd.Series, pd.DataFrame))


def test_dc_model_user_func(pvwatts_dc_pvwatts_ac_system, location, weather,
                            mocker):
    m = mocker.spy(sys.modules[__name__], 'poadc')
    mc = ModelChain(pvwatts_dc_pvwatts_ac_system, location, dc_model=poadc,
                    aoi_model='no_loss', spectral_model='no_loss')
    mc.run_model(weather.index, weather=weather)
    assert m.call_count == 1
    assert isinstance(mc.ac, (pd.Series, pd.DataFrame))
    assert not mc.ac.empty


def acdc(mc):
    mc.ac = mc.dc


@pytest.mark.parametrize('ac_model', ['snlinverter', 'adrinverter',
                                      'pvwatts'])
def test_ac_models(system, cec_dc_adr_ac_system, pvwatts_dc_pvwatts_ac_system,
                   location, ac_model, weather, mocker):
    ac_systems = {'snlinverter': system, 'adrinverter': cec_dc_adr_ac_system,
                  'pvwatts': pvwatts_dc_pvwatts_ac_system}
    system = ac_systems[ac_model]

    mc = ModelChain(system, location, ac_model=ac_model,
                    aoi_model='no_loss', spectral_model='no_loss')
    if ac_model == 'pvwatts':
        ac_model += '_ac'
    m = mocker.spy(system, ac_model)
    mc.run_model(weather.index, weather=weather)
    assert m.call_count == 1
    assert isinstance(mc.ac, pd.Series)
    assert not mc.ac.empty
    assert mc.ac[1] < 1


def test_ac_model_user_func(pvwatts_dc_pvwatts_ac_system, location, weather,
                            mocker):
    m = mocker.spy(sys.modules[__name__], 'acdc')
    mc = ModelChain(pvwatts_dc_pvwatts_ac_system, location, ac_model=acdc,
                    aoi_model='no_loss', spectral_model='no_loss')
    mc.run_model(weather.index, weather=weather)
    assert m.call_count == 1
    assert_series_equal(mc.ac, mc.dc)
    assert not mc.ac.empty


def constant_aoi_loss(mc):
    mc.aoi_modifier = 0.9


@pytest.mark.parametrize('aoi_model, method', [
    ('sapm', 'sapm_aoi_loss'), ('ashrae', 'ashraeiam'),
    ('physical', 'physicaliam')])
def test_aoi_models(system, location, aoi_model, method, weather, mocker):
    mc = ModelChain(system, location, dc_model='sapm',
                    aoi_model=aoi_model, spectral_model='no_loss')
    m = mocker.spy(system, method)
    mc.run_model(weather.index, weather=weather)
    assert m.call_count == 1
    assert isinstance(mc.ac, pd.Series)
    assert not mc.ac.empty
    assert mc.ac[0] > 150 and mc.ac[0] < 200
    assert mc.ac[1] < 1


def test_aoi_model_no_loss(system, location, weather):
    mc = ModelChain(system, location, dc_model='sapm',
                    aoi_model='no_loss', spectral_model='no_loss')
    mc.run_model(weather.index, weather=weather)
    assert mc.aoi_modifier == 1.0
    assert not mc.ac.empty
    assert mc.ac[0] > 150 and mc.ac[0] < 200
    assert mc.ac[1] < 1


def test_aoi_model_user_func(system, location, weather, mocker):
    m = mocker.spy(sys.modules[__name__], 'constant_aoi_loss')
    mc = ModelChain(system, location, dc_model='sapm',
                    aoi_model=constant_aoi_loss, spectral_model='no_loss')
    mc.run_model(weather.index, weather=weather)
    assert m.call_count == 1
    assert mc.aoi_modifier == 0.9
    assert not mc.ac.empty
    assert mc.ac[0] > 140 and mc.ac[0] < 200
    assert mc.ac[1] < 1


def constant_spectral_loss(mc):
    mc.spectral_modifier = 0.9


@requires_scipy
@pytest.mark.parametrize('spectral_model', [
        'sapm', 'first_solar', 'no_loss', constant_spectral_loss
])
def test_spectral_models(system, location, spectral_model):
    times = pd.date_range('20160101 1200-0700', periods=3, freq='6H')
    weather = pd.DataFrame(data=[0.3, 0.5, 1.0],
                           index=times,
                           columns=['precipitable_water'])
    mc = ModelChain(system, location, dc_model='sapm',
                    aoi_model='no_loss', spectral_model=spectral_model)
    spectral_modifier = mc.run_model(times=times,
                                     weather=weather).spectral_modifier
    assert isinstance(spectral_modifier, (pd.Series, float, int))


def constant_losses(mc):
    mc.losses = 0.9
    mc.ac *= mc.losses


def test_losses_models_pvwatts(pvwatts_dc_pvwatts_ac_system, location, weather,
                               mocker):
    age = 1
    pvwatts_dc_pvwatts_ac_system.losses_parameters = dict(age=age)
    m = mocker.spy(pvsystem, 'pvwatts_losses')
    mc = ModelChain(pvwatts_dc_pvwatts_ac_system, location, dc_model='pvwatts',
                    aoi_model='no_loss', spectral_model='no_loss',
                    losses_model='pvwatts')
    mc.run_model(weather.index, weather=weather)
    assert m.call_count == 1
    m.assert_called_with(age=age)
    assert isinstance(mc.ac, (pd.Series, pd.DataFrame))
    assert not mc.ac.empty


def test_losses_models_ext_def(pvwatts_dc_pvwatts_ac_system, location, weather,
                               mocker):
    m = mocker.spy(sys.modules[__name__], 'constant_losses')
    mc = ModelChain(pvwatts_dc_pvwatts_ac_system, location, dc_model='pvwatts',
                    aoi_model='no_loss', spectral_model='no_loss',
                    losses_model=constant_losses)
    mc.run_model(weather.index, weather=weather)
    assert m.call_count == 1
    assert isinstance(mc.ac, (pd.Series, pd.DataFrame))
    assert mc.losses == 0.9
    assert not mc.ac.empty


def test_losses_models_no_loss(pvwatts_dc_pvwatts_ac_system, location, weather,
                               mocker):
    m = mocker.spy(pvsystem, 'pvwatts_losses')
    mc = ModelChain(pvwatts_dc_pvwatts_ac_system, location, dc_model='pvwatts',
                    aoi_model='no_loss', spectral_model='no_loss',
                    losses_model='no_loss')
    assert mc.losses_model == mc.no_extra_losses
    mc.run_model(weather.index, weather=weather)
    assert m.call_count == 0
    assert mc.losses == 1


@pytest.mark.parametrize('model', [
    'dc_model', 'ac_model', 'aoi_model', 'spectral_model', 'losses_model',
    'temp_model', 'losses_model'
])
def test_invalid_models(model, system, location):
    kwargs = {'dc_model': 'pvwatts', 'ac_model': 'pvwatts',
              'aoi_model': 'no_loss', 'spectral_model': 'no_loss',
              'temp_model': 'sapm', 'losses_model': 'no_loss'}
    kwargs[model] = 'invalid'
    with pytest.raises(ValueError):
        mc = ModelChain(system, location, **kwargs)


def test_bad_get_orientation():
    with pytest.raises(ValueError):
        modelchain.get_orientation('bad value')


@requires_scipy
def test_basic_chain_required(sam_data):
    times = pd.DatetimeIndex(start='20160101 1200-0700',
                             end='20160101 1800-0700', freq='6H')
    latitude = 32
    longitude = -111
    altitude = 700
    modules = sam_data['sandiamod']
    module_parameters = modules['Canadian_Solar_CS5P_220M___2009_']
    inverters = sam_data['cecinverter']
    inverter_parameters = inverters['ABB__MICRO_0_25_I_OUTD_US_208_208V__CEC_2014_']
    with pytest.raises(ValueError):
        dc, ac = modelchain.basic_chain(times, latitude, longitude,
                                        module_parameters, inverter_parameters,
                                        altitude=altitude)


@requires_scipy
def test_basic_chain_alt_az(sam_data):
    times = pd.DatetimeIndex(start='20160101 1200-0700',
                             end='20160101 1800-0700', freq='6H')
    latitude = 32.2
    longitude = -111
    altitude = 700
    surface_tilt = 0
    surface_azimuth = 0
    modules = sam_data['sandiamod']
    module_parameters = modules['Canadian_Solar_CS5P_220M___2009_']
    inverters = sam_data['cecinverter']
    inverter_parameters = inverters['ABB__MICRO_0_25_I_OUTD_US_208_208V__CEC_2014_']

    dc, ac = modelchain.basic_chain(times, latitude, longitude,
                                    module_parameters, inverter_parameters,
                                    surface_tilt=surface_tilt,
                                    surface_azimuth=surface_azimuth)

    expected = pd.Series(np.array([  115.40352679,  -2.00000000e-02]),
                         index=times)
    assert_series_equal(ac, expected, check_less_precise=1)


@requires_scipy
def test_basic_chain_strategy(sam_data):
    times = pd.DatetimeIndex(start='20160101 1200-0700',
                             end='20160101 1800-0700', freq='6H')
    latitude = 32.2
    longitude = -111
    altitude = 700
    modules = sam_data['sandiamod']
    module_parameters = modules['Canadian_Solar_CS5P_220M___2009_']
    inverters = sam_data['cecinverter']
    inverter_parameters = inverters['ABB__MICRO_0_25_I_OUTD_US_208_208V__CEC_2014_']

    dc, ac = modelchain.basic_chain(times, latitude, longitude,
                                    module_parameters, inverter_parameters,
                                    orientation_strategy='south_at_latitude_tilt',
                                    altitude=altitude)

    expected = pd.Series(np.array([  183.522449305,  -2.00000000e-02]),
                         index=times)
    assert_series_equal(ac, expected, check_less_precise=1)


@requires_scipy
def test_basic_chain_altitude_pressure(sam_data):
    times = pd.DatetimeIndex(start='20160101 1200-0700',
                             end='20160101 1800-0700', freq='6H')
    latitude = 32.2
    longitude = -111
    altitude = 700
    surface_tilt = 0
    surface_azimuth = 0
    modules = sam_data['sandiamod']
    module_parameters = modules['Canadian_Solar_CS5P_220M___2009_']
    inverters = sam_data['cecinverter']
    inverter_parameters = inverters['ABB__MICRO_0_25_I_OUTD_US_208_208V__CEC_2014_']

    dc, ac = modelchain.basic_chain(times, latitude, longitude,
                                    module_parameters, inverter_parameters,
                                    surface_tilt=surface_tilt,
                                    surface_azimuth=surface_azimuth,
                                    pressure=93194)

    expected = pd.Series(np.array([  116.595664887,  -2.00000000e-02]),
                         index=times)
    assert_series_equal(ac, expected, check_less_precise=1)

    dc, ac = modelchain.basic_chain(times, latitude, longitude,
                                    module_parameters, inverter_parameters,
                                    surface_tilt=surface_tilt,
                                    surface_azimuth=surface_azimuth,
                                    altitude=altitude)

    expected = pd.Series(np.array([  116.595664887,  -2.00000000e-02]),
                         index=times)
    assert_series_equal(ac, expected, check_less_precise=1)


@pytest.mark.parametrize('strategy, strategy_str', [
    ('south_at_latitude_tilt', 'south_at_latitude_tilt'),
    (None, 'None')])  # GitHub issue 352
def test_ModelChain___repr__(system, location, strategy, strategy_str):

    mc = ModelChain(system, location, orientation_strategy=strategy,
                    name='my mc')

    expected = '\n'.join([
        'ModelChain: ',
        '  name: my mc',
        '  orientation_strategy: ' + strategy_str,
        '  clearsky_model: ineichen',
        '  transposition_model: haydavies',
        '  solar_position_method: nrel_numpy',
        '  airmass_model: kastenyoung1989',
        '  dc_model: sapm',
        '  ac_model: snlinverter',
        '  aoi_model: sapm_aoi_loss',
        '  spectral_model: sapm_spectral_loss',
        '  temp_model: sapm_temp',
        '  losses_model: no_extra_losses'
    ])

    assert mc.__repr__() == expected


@requires_scipy
def test_complete_irradiance_clean_run(system, location):
    """The DataFrame should not change if all columns are passed"""
    mc = ModelChain(system, location)
    times = pd.date_range('2010-07-05 9:00:00', periods=2, freq='H')
    i = pd.DataFrame({'dni': [2, 3], 'dhi': [4, 6], 'ghi': [9, 5]}, index=times)

    mc.complete_irradiance(times, weather=i)

    assert_series_equal(mc.weather['dni'],
                        pd.Series([2, 3], index=times, name='dni'))
    assert_series_equal(mc.weather['dhi'],
                        pd.Series([4, 6], index=times, name='dhi'))
    assert_series_equal(mc.weather['ghi'],
                        pd.Series([9, 5], index=times, name='ghi'))


@requires_scipy
def test_complete_irradiance(system, location):
    """Check calculations"""
    mc = ModelChain(system, location)
    times = pd.date_range('2010-07-05 7:00:00-0700', periods=2, freq='H')
    i = pd.DataFrame({'dni': [49.756966, 62.153947],
                      'ghi': [372.103976116, 497.087579068],
                      'dhi': [356.543700, 465.44400]}, index=times)

    mc.complete_irradiance(times, weather=i[['ghi', 'dni']])
    assert_series_equal(mc.weather['dhi'],
                        pd.Series([356.543700, 465.44400],
                                  index=times, name='dhi'))

    mc.complete_irradiance(times, weather=i[['dhi', 'dni']])
    assert_series_equal(mc.weather['ghi'],
                        pd.Series([372.103976116, 497.087579068],
                                  index=times, name='ghi'))

    mc.complete_irradiance(times, weather=i[['dhi', 'ghi']])
    assert_series_equal(mc.weather['dni'],
                        pd.Series([49.756966, 62.153947],
                                  index=times, name='dni'))<|MERGE_RESOLUTION|>--- conflicted
+++ resolved
@@ -1,8 +1,5 @@
 import sys
-<<<<<<< HEAD
 from unittest.mock import ANY
-=======
->>>>>>> d0d46f99
 
 import numpy as np
 import pandas as pd
