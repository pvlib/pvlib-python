import sys

import numpy as np
import pandas as pd

from pvlib import modelchain, pvsystem, temperature
from pvlib.modelchain import ModelChain
from pvlib.pvsystem import PVSystem
from pvlib.tracking import SingleAxisTracker
from pvlib.location import Location
from pvlib._deprecation import pvlibDeprecationWarning

from pandas.util.testing import assert_series_equal
import pytest

from conftest import fail_on_pvlib_version, requires_scipy, requires_tables


@pytest.fixture
def system(sapm_module_params, cec_inverter_parameters,
           sapm_temperature_cs5p_220m):
    module = 'Canadian_Solar_CS5P_220M___2009_'
    module_parameters = sapm_module_params.copy()
    temp_model_params = sapm_temperature_cs5p_220m.copy()
    system = PVSystem(surface_tilt=32.2, surface_azimuth=180,
                      module=module,
                      module_parameters=module_parameters,
                      temperature_model_parameters=temp_model_params,
                      inverter_parameters=cec_inverter_parameters)
    return system


@pytest.fixture
def cec_dc_snl_ac_system(cec_module_cs5p_220m, cec_inverter_parameters,
                         sapm_temperature_cs5p_220m):
    module_parameters = cec_module_cs5p_220m.copy()
    module_parameters['b'] = 0.05
    module_parameters['EgRef'] = 1.121
    module_parameters['dEgdT'] = -0.0002677
    temp_model_params = sapm_temperature_cs5p_220m.copy()
    system = PVSystem(surface_tilt=32.2, surface_azimuth=180,
                      module=module_parameters['Name'],
                      module_parameters=module_parameters,
                      temperature_model_parameters=temp_model_params,
                      inverter_parameters=cec_inverter_parameters)
    return system


@pytest.fixture
def cec_dc_native_snl_ac_system(cec_module_cs5p_220m, cec_inverter_parameters,
                                sapm_temperature_cs5p_220m):
    module_parameters = cec_module_cs5p_220m.copy()
    temp_model_params = sapm_temperature_cs5p_220m.copy()
    system = PVSystem(surface_tilt=32.2, surface_azimuth=180,
                      module=module_parameters['Name'],
                      module_parameters=module_parameters,
                      temperature_model_parameters=temp_model_params,
                      inverter_parameters=cec_inverter_parameters)
    return system


@pytest.fixture
def pvsyst_dc_snl_ac_system(pvsyst_module_params, cec_inverter_parameters,
                            sapm_temperature_cs5p_220m):
    module = 'PVsyst test module'
    module_parameters = pvsyst_module_params
    module_parameters['b'] = 0.05
    temp_model_params = sapm_temperature_cs5p_220m.copy()
    system = PVSystem(surface_tilt=32.2, surface_azimuth=180,
                      module=module,
                      module_parameters=module_parameters,
                      temperature_model_parameters=temp_model_params,
                      inverter_parameters=cec_inverter_parameters)
    return system


@pytest.fixture
def cec_dc_adr_ac_system(sam_data, cec_module_cs5p_220m,
                         sapm_temperature_cs5p_220m):
    module_parameters = cec_module_cs5p_220m.copy()
    module_parameters['b'] = 0.05
    module_parameters['EgRef'] = 1.121
    module_parameters['dEgdT'] = -0.0002677
    temp_model_params = sapm_temperature_cs5p_220m.copy()
    inverters = sam_data['adrinverter']
    inverter = inverters['Zigor__Sunzet_3_TL_US_240V__CEC_2011_'].copy()
    system = PVSystem(surface_tilt=32.2, surface_azimuth=180,
                      module=module_parameters['Name'],
                      module_parameters=module_parameters,
                      temperature_model_parameters=temp_model_params,
                      inverter_parameters=inverter)
    return system


@pytest.fixture
def pvwatts_dc_snl_ac_system(cec_inverter_parameters):
    module_parameters = {'pdc0': 220, 'gamma_pdc': -0.003}
    system = PVSystem(surface_tilt=32.2, surface_azimuth=180,
                      module_parameters=module_parameters,
                      inverter_parameters=cec_inverter_parameters)
    return system


@pytest.fixture
def pvwatts_dc_pvwatts_ac_system(sapm_temperature_cs5p_220m):
    module_parameters = {'pdc0': 220, 'gamma_pdc': -0.003}
    temp_model_params = sapm_temperature_cs5p_220m.copy()
    inverter_parameters = {'pdc0': 220, 'eta_inv_nom': 0.95}
    system = PVSystem(surface_tilt=32.2, surface_azimuth=180,
                      module_parameters=module_parameters,
                      temperature_model_parameters=temp_model_params,
                      inverter_parameters=inverter_parameters)
    return system


@pytest.fixture
def location():
    return Location(32.2, -111, altitude=700)


@pytest.fixture
def weather():
    times = pd.date_range('20160101 1200-0700', periods=2, freq='6H')
    weather = pd.DataFrame({'ghi': [500, 0], 'dni': [800, 0], 'dhi': [100, 0]},
                           index=times)
    return weather


def test_ModelChain_creation(system, location):
    ModelChain(system, location)


@pytest.mark.parametrize('strategy, expected', [
    (None, (32.2, 180)), ('None', (32.2, 180)), ('flat', (0, 180)),
    ('south_at_latitude_tilt', (32.2, 180))
])
def test_orientation_strategy(strategy, expected, system, location):
    mc = ModelChain(system, location, orientation_strategy=strategy)

    # the || accounts for the coercion of 'None' to None
    assert (mc.orientation_strategy == strategy or
            mc.orientation_strategy is None)
    assert system.surface_tilt == expected[0]
    assert system.surface_azimuth == expected[1]


def test_run_model_with_irradiance(system, location):
    mc = ModelChain(system, location)
    times = pd.date_range('20160101 1200-0700', periods=2, freq='6H')
    irradiance = pd.DataFrame({'dni': 900, 'ghi': 600, 'dhi': 150},
                              index=times)
    ac = mc.run_model(irradiance).ac

    expected = pd.Series(np.array([187.80746494643176, -0.02]),
                         index=times)
    assert_series_equal(ac, expected)


def test_run_model_times(system, location):
    mc = ModelChain(system, location)
    times = pd.date_range('20160101 1200-0700', periods=2, freq='6H')
    irradiance = pd.DataFrame({'dni': 900, 'ghi': 600, 'dhi': 150},
                              index=times)
    with pytest.warns(pvlibDeprecationWarning):
        mc.run_model(irradiance, times=times)


def test_prepare_inputs_times(system, location):
    mc = ModelChain(system, location)
    times = pd.date_range('20160101 1200-0700', periods=2, freq='6H')
    irradiance = pd.DataFrame({'dni': 900, 'ghi': 600, 'dhi': 150},
                              index=times)
    with pytest.warns(pvlibDeprecationWarning):
        mc.prepare_inputs(irradiance, times=times)


def test_prepare_inputs_no_irradiance(system, location):
    mc = ModelChain(system, location)
    weather = pd.DataFrame()
    with pytest.raises(ValueError):
        mc.prepare_inputs(weather)


@requires_tables
def test_complete_irradiance_times(system, location):
    mc = ModelChain(system, location)
    times = pd.date_range('20160101 1200-0700', periods=2, freq='6H')
    irradiance = pd.DataFrame({'ghi': 600., 'dhi': 150.}, index=times)
    with pytest.warns(pvlibDeprecationWarning):
        mc.complete_irradiance(irradiance, times=times)


def test_run_model_perez(system, location):
    mc = ModelChain(system, location, transposition_model='perez')
    times = pd.date_range('20160101 1200-0700', periods=2, freq='6H')
    irradiance = pd.DataFrame({'dni': 900, 'ghi': 600, 'dhi': 150},
                              index=times)
    ac = mc.run_model(irradiance).ac

    expected = pd.Series(np.array([187.94295642, -2.00000000e-02]),
                         index=times)
    assert_series_equal(ac, expected)


def test_run_model_gueymard_perez(system, location):
    mc = ModelChain(system, location, airmass_model='gueymard1993',
                    transposition_model='perez')
    times = pd.date_range('20160101 1200-0700', periods=2, freq='6H')
    irradiance = pd.DataFrame({'dni': 900, 'ghi': 600, 'dhi': 150},
                              index=times)
    ac = mc.run_model(irradiance).ac

    expected = pd.Series(np.array([187.94317405, -2.00000000e-02]),
                         index=times)
    assert_series_equal(ac, expected)


def test_run_model_with_weather(system, location, weather, mocker):
    weather['wind_speed'] = 5
    weather['temp_air'] = 10
    # test with sapm cell temperature model
    system.racking_model = 'open_rack'
    system.module_type = 'glass_glass'
    mc = ModelChain(system, location)
    mc.temperature_model = 'sapm'
    m_sapm = mocker.spy(system, 'sapm_celltemp')
    mc.run_model(weather)
    assert m_sapm.call_count == 1
    # assert_called_once_with cannot be used with series, so need to use
    # assert_series_equal on call_args
    assert_series_equal(m_sapm.call_args[0][1], weather['temp_air'])  # temp
    assert_series_equal(m_sapm.call_args[0][2], weather['wind_speed'])  # wind
    assert not mc.ac.empty
    # test with pvsyst cell temperature model
    system.racking_model = 'freestanding'
    system.temperature_model_parameters = \
        temperature._temperature_model_params('pvsyst', 'freestanding')
    mc = ModelChain(system, location)
    mc.temperature_model = 'pvsyst'
    m_pvsyst = mocker.spy(system, 'pvsyst_celltemp')
    mc.run_model(weather)
    assert m_pvsyst.call_count == 1
    assert_series_equal(m_pvsyst.call_args[0][1], weather['temp_air'])
    assert_series_equal(m_pvsyst.call_args[0][2], weather['wind_speed'])
    assert not mc.ac.empty


def test_run_model_tracker(system, location, weather, mocker):
    system = SingleAxisTracker(
        module_parameters=system.module_parameters,
        temperature_model_parameters=system.temperature_model_parameters,
        inverter_parameters=system.inverter_parameters)
    mocker.spy(system, 'singleaxis')
    mc = ModelChain(system, location)
    mc.run_model(weather)
    assert system.singleaxis.call_count == 1
    assert (mc.tracking.columns == ['tracker_theta', 'aoi', 'surface_azimuth',
                                    'surface_tilt']).all()
    assert mc.ac[0] > 0
    assert np.isnan(mc.ac[1])


def poadc(mc):
    mc.dc = mc.total_irrad['poa_global'] * 0.2
    mc.dc.name = None  # assert_series_equal will fail without this


@pytest.mark.parametrize('dc_model', [
    'sapm',
    pytest.param('cec', marks=requires_scipy),
    pytest.param('desoto', marks=requires_scipy),
    pytest.param('pvsyst', marks=requires_scipy),
    pytest.param('singlediode', marks=requires_scipy),
    'pvwatts_dc'])
def test_infer_dc_model(system, cec_dc_snl_ac_system, pvsyst_dc_snl_ac_system,
                        pvwatts_dc_pvwatts_ac_system, location, dc_model,
                        weather, mocker):
    dc_systems = {'sapm': system,
                  'cec': cec_dc_snl_ac_system,
                  'desoto': cec_dc_snl_ac_system,
                  'pvsyst': pvsyst_dc_snl_ac_system,
                  'singlediode': cec_dc_snl_ac_system,
                  'pvwatts_dc': pvwatts_dc_pvwatts_ac_system}
    dc_model_function = {'sapm': 'sapm',
                         'cec': 'calcparams_cec',
                         'desoto': 'calcparams_desoto',
                         'pvsyst': 'calcparams_pvsyst',
                         'singlediode': 'calcparams_desoto',
                         'pvwatts_dc': 'pvwatts_dc'}
    temp_model_function = {'sapm': 'sapm',
                           'cec': 'sapm',
                           'desoto': 'sapm',
                           'pvsyst': 'pvsyst',
                           'singlediode': 'sapm',
                           'pvwatts_dc': 'sapm'}
    temp_model_params = {'sapm': {'a': -3.40641, 'b': -0.0842075, 'deltaT': 3},
                         'pvsyst': {'u_c': 29.0, 'u_v': 0}}
    system = dc_systems[dc_model]
    system.temperature_model_parameters = temp_model_params[
        temp_model_function[dc_model]]
    # remove Adjust from model parameters for desoto, singlediode
    if dc_model in ['desoto', 'singlediode']:
        system.module_parameters.pop('Adjust')
    m = mocker.spy(system, dc_model_function[dc_model])
    mc = ModelChain(system, location,
                    aoi_model='no_loss', spectral_model='no_loss',
                    temperature_model=temp_model_function[dc_model])
    mc.run_model(weather)
    assert m.call_count == 1
    assert isinstance(mc.dc, (pd.Series, pd.DataFrame))


@pytest.mark.parametrize('dc_model', [
    'sapm',
    pytest.param('cec', marks=requires_scipy),
    pytest.param('cec_native', marks=requires_scipy)])
def test_infer_spectral_model(location, system, cec_dc_snl_ac_system,
                              cec_dc_native_snl_ac_system, dc_model):
    dc_systems = {'sapm': system,
                  'cec': cec_dc_snl_ac_system,
                  'cec_native': cec_dc_native_snl_ac_system}
    system = dc_systems[dc_model]
    mc = ModelChain(system, location,
                    orientation_strategy='None', aoi_model='physical')
    assert isinstance(mc, ModelChain)


@pytest.mark.parametrize('temp_model', [
    'sapm', pytest.param('pvsyst', marks=requires_scipy)])
def test_infer_temp_model(location, system, pvsyst_dc_snl_ac_system,
                          temp_model):
    dc_systems = {'sapm': system,
                  'pvsyst': pvsyst_dc_snl_ac_system}
    system = dc_systems[temp_model]
    mc = ModelChain(system, location,
                    orientation_strategy='None', aoi_model='physical',
                    spectral_model='no_loss')
    assert isinstance(mc, ModelChain)


@requires_scipy
def test_infer_temp_model_invalid(location, system):
    system.temperature_model_parameters.pop('a')
    with pytest.raises(ValueError):
        ModelChain(system, location, orientation_strategy='None',
                   aoi_model='physical', spectral_model='no_loss')


@requires_scipy
def test_temperature_model_inconsistent(location, system):
    with pytest.raises(ValueError):
        ModelChain(system, location, orientation_strategy='None',
                   aoi_model='physical', spectral_model='no_loss',
                   temperature_model='pvsyst')


def test_dc_model_user_func(pvwatts_dc_pvwatts_ac_system, location, weather,
                            mocker):
    m = mocker.spy(sys.modules[__name__], 'poadc')
    mc = ModelChain(pvwatts_dc_pvwatts_ac_system, location, dc_model=poadc,
                    aoi_model='no_loss', spectral_model='no_loss')
    mc.run_model(weather)
    assert m.call_count == 1
    assert isinstance(mc.ac, (pd.Series, pd.DataFrame))
    assert not mc.ac.empty


def acdc(mc):
    mc.ac = mc.dc


@pytest.mark.parametrize('ac_model', [
    'snlinverter', pytest.param('adrinverter', marks=requires_scipy),
    'pvwatts'])
def test_ac_models(system, cec_dc_adr_ac_system, pvwatts_dc_pvwatts_ac_system,
                   location, ac_model, weather, mocker):
    ac_systems = {'snlinverter': system, 'adrinverter': cec_dc_adr_ac_system,
                  'pvwatts': pvwatts_dc_pvwatts_ac_system}
    system = ac_systems[ac_model]

    mc = ModelChain(system, location, ac_model=ac_model,
                    aoi_model='no_loss', spectral_model='no_loss')
    if ac_model == 'pvwatts':
        ac_model += '_ac'
    m = mocker.spy(system, ac_model)
    mc.run_model(weather)
    assert m.call_count == 1
    assert isinstance(mc.ac, pd.Series)
    assert not mc.ac.empty
    assert mc.ac[1] < 1


def test_ac_model_user_func(pvwatts_dc_pvwatts_ac_system, location, weather,
                            mocker):
    m = mocker.spy(sys.modules[__name__], 'acdc')
    mc = ModelChain(pvwatts_dc_pvwatts_ac_system, location, ac_model=acdc,
                    aoi_model='no_loss', spectral_model='no_loss')
    mc.run_model(weather)
    assert m.call_count == 1
    assert_series_equal(mc.ac, mc.dc)
    assert not mc.ac.empty


def constant_aoi_loss(mc):
    mc.aoi_modifier = 0.9


@pytest.mark.parametrize('aoi_model', [
    ('sapm', 'ashrae', 'physical', 'martin_ruiz')
])
def test_aoi_models(system, location, aoi_model, method, weather, mocker):
    mc = ModelChain(system, location, dc_model='sapm',
                    aoi_model=aoi_model, spectral_model='no_loss')
<<<<<<< HEAD
    m = mocker.spy(system, 'get_iam')
    mc.run_model(weather.index, weather=weather)
=======
    m = mocker.spy(system, method)
    mc.run_model(weather)
>>>>>>> a2104325
    assert m.call_count == 1
    assert isinstance(mc.ac, pd.Series)
    assert not mc.ac.empty
    assert mc.ac[0] > 150 and mc.ac[0] < 200
    assert mc.ac[1] < 1


def test_aoi_model_no_loss(system, location, weather):
    mc = ModelChain(system, location, dc_model='sapm',
                    aoi_model='no_loss', spectral_model='no_loss')
    mc.run_model(weather)
    assert mc.aoi_modifier == 1.0
    assert not mc.ac.empty
    assert mc.ac[0] > 150 and mc.ac[0] < 200
    assert mc.ac[1] < 1


def test_aoi_model_user_func(system, location, weather, mocker):
    m = mocker.spy(sys.modules[__name__], 'constant_aoi_loss')
    mc = ModelChain(system, location, dc_model='sapm',
                    aoi_model=constant_aoi_loss, spectral_model='no_loss')
    mc.run_model(weather)
    assert m.call_count == 1
    assert mc.aoi_modifier == 0.9
    assert not mc.ac.empty
    assert mc.ac[0] > 140 and mc.ac[0] < 200
    assert mc.ac[1] < 1


def constant_spectral_loss(mc):
    mc.spectral_modifier = 0.9


@requires_scipy
@pytest.mark.parametrize('spectral_model', [
        'sapm', 'first_solar', 'no_loss', constant_spectral_loss
])
def test_spectral_models(system, location, spectral_model, weather):
    # add pw to weather dataframe
    weather['precipitable_water'] = [0.3, 0.5]
    mc = ModelChain(system, location, dc_model='sapm',
                    aoi_model='no_loss', spectral_model=spectral_model)
    spectral_modifier = mc.run_model(weather).spectral_modifier
    assert isinstance(spectral_modifier, (pd.Series, float, int))


def constant_losses(mc):
    mc.losses = 0.9
    mc.dc *= mc.losses


def test_losses_models_pvwatts(pvwatts_dc_pvwatts_ac_system, location, weather,
                               mocker):
    age = 1
    pvwatts_dc_pvwatts_ac_system.losses_parameters = dict(age=age)
    m = mocker.spy(pvsystem, 'pvwatts_losses')
    mc = ModelChain(pvwatts_dc_pvwatts_ac_system, location, dc_model='pvwatts',
                    aoi_model='no_loss', spectral_model='no_loss',
                    losses_model='pvwatts')
    mc.run_model(weather)
    assert m.call_count == 1
    m.assert_called_with(age=age)
    assert isinstance(mc.ac, (pd.Series, pd.DataFrame))
    assert not mc.ac.empty
    # check that we're applying correction to dc
    # GH 696
    dc_with_loss = mc.dc
    mc = ModelChain(pvwatts_dc_pvwatts_ac_system, location, dc_model='pvwatts',
                    aoi_model='no_loss', spectral_model='no_loss',
                    losses_model='no_loss')
    mc.run_model(weather)
    assert not np.allclose(mc.dc, dc_with_loss, equal_nan=True)


def test_losses_models_ext_def(pvwatts_dc_pvwatts_ac_system, location, weather,
                               mocker):
    m = mocker.spy(sys.modules[__name__], 'constant_losses')
    mc = ModelChain(pvwatts_dc_pvwatts_ac_system, location, dc_model='pvwatts',
                    aoi_model='no_loss', spectral_model='no_loss',
                    losses_model=constant_losses)
    mc.run_model(weather)
    assert m.call_count == 1
    assert isinstance(mc.ac, (pd.Series, pd.DataFrame))
    assert mc.losses == 0.9
    assert not mc.ac.empty


def test_losses_models_no_loss(pvwatts_dc_pvwatts_ac_system, location, weather,
                               mocker):
    m = mocker.spy(pvsystem, 'pvwatts_losses')
    mc = ModelChain(pvwatts_dc_pvwatts_ac_system, location, dc_model='pvwatts',
                    aoi_model='no_loss', spectral_model='no_loss',
                    losses_model='no_loss')
    assert mc.losses_model == mc.no_extra_losses
    mc.run_model(weather)
    assert m.call_count == 0
    assert mc.losses == 1


def test_invalid_dc_model_params(system, cec_dc_snl_ac_system,
                                 pvwatts_dc_pvwatts_ac_system, location):
    kwargs = {'dc_model': 'sapm', 'ac_model': 'snlinverter',
              'aoi_model': 'no_loss', 'spectral_model': 'no_loss',
              'temperature_model': 'sapm', 'losses_model': 'no_loss'}
    system.module_parameters.pop('A0')  # remove a parameter
    with pytest.raises(ValueError):
        ModelChain(system, location, **kwargs)

    kwargs['dc_model'] = 'singlediode'
    cec_dc_snl_ac_system.module_parameters.pop('a_ref')  # remove a parameter
    with pytest.raises(ValueError):
        ModelChain(cec_dc_snl_ac_system, location, **kwargs)

    kwargs['dc_model'] = 'pvwatts'
    kwargs['ac_model'] = 'pvwatts'
    pvwatts_dc_pvwatts_ac_system.module_parameters.pop('pdc0')
    with pytest.raises(ValueError):
        ModelChain(pvwatts_dc_pvwatts_ac_system, location, **kwargs)


@pytest.mark.parametrize('model', [
    'dc_model', 'ac_model', 'aoi_model', 'spectral_model',
    'temperature_model', 'losses_model'
])
def test_invalid_models(model, system, location):
    kwargs = {'dc_model': 'pvwatts', 'ac_model': 'pvwatts',
              'aoi_model': 'no_loss', 'spectral_model': 'no_loss',
              'temperature_model': 'sapm', 'losses_model': 'no_loss'}
    kwargs[model] = 'invalid'
    with pytest.raises(ValueError):
        ModelChain(system, location, **kwargs)


def test_bad_get_orientation():
    with pytest.raises(ValueError):
        modelchain.get_orientation('bad value')


@fail_on_pvlib_version('0.8')
def test_deprecated_08():
    # explicit system creation call because fail_on_pvlib_version
    # does not support decorators.
    # does not matter what the parameters are, just fake it until we make it
    module_parameters = {'R_sh_ref': 1, 'a_ref': 1, 'I_o_ref': 1,
                         'alpha_sc': 1, 'I_L_ref': 1, 'R_s': 1}
    # do not assign PVSystem.temperature_model_parameters
    system = PVSystem(module_parameters=module_parameters)
    with pytest.warns(pvlibDeprecationWarning):
        ModelChain(system, location,
                   dc_model='desoto',
                   aoi_model='no_loss', spectral_model='no_loss',
                   temp_model='sapm',
                   ac_model='snlinverter')
    system = PVSystem(module_parameters=module_parameters)
    with pytest.warns(pvlibDeprecationWarning):
        ModelChain(system, location,
                   dc_model='desoto',
                   aoi_model='no_loss', spectral_model='no_loss',
                   temperature_model='sapm',
                   temp_model='sapm',
                   ac_model='snlinverter')
    system = PVSystem(module_parameters=module_parameters)
    with pytest.raises(ValueError):
        ModelChain(system, location,
                   dc_model='desoto',
                   aoi_model='no_loss', spectral_model='no_loss',
                   temperature_model='pvsyst',
                   temp_model='sapm',
                   ac_model='snlinverter')


@requires_scipy
def test_basic_chain_required(sam_data, cec_inverter_parameters,
                              sapm_temperature_cs5p_220m):
    times = pd.date_range(start='20160101 1200-0700',
                          end='20160101 1800-0700', freq='6H')
    latitude = 32
    longitude = -111
    altitude = 700
    modules = sam_data['sandiamod']
    module_parameters = modules['Canadian_Solar_CS5P_220M___2009_']
    temp_model_params = sapm_temperature_cs5p_220m.copy()
    with pytest.raises(ValueError):
        dc, ac = modelchain.basic_chain(
            times, latitude, longitude, module_parameters, temp_model_params,
            cec_inverter_parameters, altitude=altitude
        )


@requires_scipy
def test_basic_chain_alt_az(sam_data, cec_inverter_parameters,
                            sapm_temperature_cs5p_220m):
    times = pd.date_range(start='20160101 1200-0700',
                          end='20160101 1800-0700', freq='6H')
    latitude = 32.2
    longitude = -111
    surface_tilt = 0
    surface_azimuth = 0
    modules = sam_data['sandiamod']
    module_parameters = modules['Canadian_Solar_CS5P_220M___2009_']
    temp_model_params = sapm_temperature_cs5p_220m.copy()
    dc, ac = modelchain.basic_chain(times, latitude, longitude,
                                    module_parameters,  temp_model_params,
                                    cec_inverter_parameters,
                                    surface_tilt=surface_tilt,
                                    surface_azimuth=surface_azimuth)

    expected = pd.Series(np.array([115.40352679, -2.00000000e-02]),
                         index=times)
    assert_series_equal(ac, expected, check_less_precise=1)


@requires_scipy
def test_basic_chain_strategy(sam_data, cec_inverter_parameters,
                              sapm_temperature_cs5p_220m):
    times = pd.date_range(start='20160101 1200-0700',
                          end='20160101 1800-0700', freq='6H')
    latitude = 32.2
    longitude = -111
    altitude = 700
    modules = sam_data['sandiamod']
    module_parameters = modules['Canadian_Solar_CS5P_220M___2009_']
    temp_model_params = sapm_temperature_cs5p_220m.copy()
    dc, ac = modelchain.basic_chain(
        times, latitude, longitude, module_parameters, temp_model_params,
        cec_inverter_parameters, orientation_strategy='south_at_latitude_tilt',
        altitude=altitude)

    expected = pd.Series(np.array([183.522449305, -2.00000000e-02]),
                         index=times)
    assert_series_equal(ac, expected, check_less_precise=1)


@requires_scipy
def test_basic_chain_altitude_pressure(sam_data, cec_inverter_parameters,
                                       sapm_temperature_cs5p_220m):
    times = pd.date_range(start='20160101 1200-0700',
                          end='20160101 1800-0700', freq='6H')
    latitude = 32.2
    longitude = -111
    altitude = 700
    surface_tilt = 0
    surface_azimuth = 0
    modules = sam_data['sandiamod']
    module_parameters = modules['Canadian_Solar_CS5P_220M___2009_']
    temp_model_params = sapm_temperature_cs5p_220m.copy()
    dc, ac = modelchain.basic_chain(times, latitude, longitude,
                                    module_parameters, temp_model_params,
                                    cec_inverter_parameters,
                                    surface_tilt=surface_tilt,
                                    surface_azimuth=surface_azimuth,
                                    pressure=93194)

    expected = pd.Series(np.array([116.595664887, -2.00000000e-02]),
                         index=times)
    assert_series_equal(ac, expected, check_less_precise=1)

    dc, ac = modelchain.basic_chain(times, latitude, longitude,
                                    module_parameters, temp_model_params,
                                    cec_inverter_parameters,
                                    surface_tilt=surface_tilt,
                                    surface_azimuth=surface_azimuth,
                                    altitude=altitude)

    expected = pd.Series(np.array([116.595664887, -2.00000000e-02]),
                         index=times)
    assert_series_equal(ac, expected, check_less_precise=1)


@pytest.mark.parametrize('strategy, strategy_str', [
    ('south_at_latitude_tilt', 'south_at_latitude_tilt'),
    (None, 'None')])  # GitHub issue 352
def test_ModelChain___repr__(system, location, strategy, strategy_str):

    mc = ModelChain(system, location, orientation_strategy=strategy,
                    name='my mc')

    expected = '\n'.join([
        'ModelChain: ',
        '  name: my mc',
        '  orientation_strategy: ' + strategy_str,
        '  clearsky_model: ineichen',
        '  transposition_model: haydavies',
        '  solar_position_method: nrel_numpy',
        '  airmass_model: kastenyoung1989',
        '  dc_model: sapm',
        '  ac_model: snlinverter',
        '  aoi_model: sapm_aoi_loss',
        '  spectral_model: sapm_spectral_loss',
        '  temperature_model: sapm_temp',
        '  losses_model: no_extra_losses'
    ])

    assert mc.__repr__() == expected


@requires_scipy
def test_complete_irradiance_clean_run(system, location):
    """The DataFrame should not change if all columns are passed"""
    mc = ModelChain(system, location)
    times = pd.date_range('2010-07-05 9:00:00', periods=2, freq='H')
    i = pd.DataFrame(
        {'dni': [2, 3], 'dhi': [4, 6], 'ghi': [9, 5]}, index=times)

    mc.complete_irradiance(i)

    assert_series_equal(mc.weather['dni'],
                        pd.Series([2, 3], index=times, name='dni'))
    assert_series_equal(mc.weather['dhi'],
                        pd.Series([4, 6], index=times, name='dhi'))
    assert_series_equal(mc.weather['ghi'],
                        pd.Series([9, 5], index=times, name='ghi'))


@requires_scipy
def test_complete_irradiance(system, location):
    """Check calculations"""
    mc = ModelChain(system, location)
    times = pd.date_range('2010-07-05 7:00:00-0700', periods=2, freq='H')
    i = pd.DataFrame({'dni': [49.756966, 62.153947],
                      'ghi': [372.103976116, 497.087579068],
                      'dhi': [356.543700, 465.44400]}, index=times)

    with pytest.warns(UserWarning):
        mc.complete_irradiance(i[['ghi', 'dni']])
    assert_series_equal(mc.weather['dhi'],
                        pd.Series([356.543700, 465.44400],
                                  index=times, name='dhi'))

    with pytest.warns(UserWarning):
        mc.complete_irradiance(i[['dhi', 'dni']])
    assert_series_equal(mc.weather['ghi'],
                        pd.Series([372.103976116, 497.087579068],
                                  index=times, name='ghi'))

    mc.complete_irradiance(i[['dhi', 'ghi']])
    assert_series_equal(mc.weather['dni'],
                        pd.Series([49.756966, 62.153947],
                                  index=times, name='dni'))<|MERGE_RESOLUTION|>--- conflicted
+++ resolved
@@ -411,13 +411,8 @@
 def test_aoi_models(system, location, aoi_model, method, weather, mocker):
     mc = ModelChain(system, location, dc_model='sapm',
                     aoi_model=aoi_model, spectral_model='no_loss')
-<<<<<<< HEAD
     m = mocker.spy(system, 'get_iam')
     mc.run_model(weather.index, weather=weather)
-=======
-    m = mocker.spy(system, method)
-    mc.run_model(weather)
->>>>>>> a2104325
     assert m.call_count == 1
     assert isinstance(mc.ac, pd.Series)
     assert not mc.ac.empty
