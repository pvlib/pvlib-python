--- conflicted
+++ resolved
@@ -99,13 +99,8 @@
     # isn't summed over enough rows for symmetry to hold.
     vf_integ = utils.vf_ground_sky_2d_integ(
         ts['rotation'], ts['gcr'], ts['height'], ts['pitch'],
-<<<<<<< HEAD
         max_rows=1, npoints=3)
-    expected_vf_integ = np.trapz(vfs_gnd_sky, pts, axis=0)
-=======
-        max_rows=1, npoints=3, vectorize=vectorize)
     expected_vf_integ = trapezoid(vfs_gnd_sky, pts, axis=0)
->>>>>>> 36d6f74a
     assert np.isclose(vf_integ, expected_vf_integ, rtol=0.1)
 
 
