--- conflicted
+++ resolved
@@ -10,21 +10,16 @@
 from pvlib.iotools import get_pvgis_tmy, read_pvgis_tmy
 from pvlib.iotools import get_pvgis_hourly, read_pvgis_hourly
 from pvlib.iotools import get_pvgis_horizon
-from ..conftest import (
-    TESTS_DATA_DIR,
-    RERUNS,
-    RERUNS_DELAY,
-    assert_frame_equal,
-    assert_series_equal,
-)
+from ..conftest import (DATA_DIR, RERUNS, RERUNS_DELAY, assert_frame_equal,
+                        assert_series_equal)
 
 
 # PVGIS Hourly tests
 # The test files are actual files from PVGIS where the data section have been
 # reduced to only a few lines
-testfile_radiation_csv = TESTS_DATA_DIR / \
+testfile_radiation_csv = DATA_DIR / \
     'pvgis_hourly_Timeseries_45.000_8.000_SA_30deg_0deg_2016_2016.csv'
-testfile_pv_json = TESTS_DATA_DIR / \
+testfile_pv_json = DATA_DIR / \
     'pvgis_hourly_Timeseries_45.000_8.000_SA2_10kWp_CIS_5_2a_2013_2014.json'
 
 index_radiation_csv = \
@@ -309,18 +304,12 @@
 # PVGIS TMY tests
 @pytest.fixture
 def expected():
-<<<<<<< HEAD
-    return pd.read_csv(
-        TESTS_DATA_DIR / "pvgis_tmy_test.dat", index_col="time(UTC)"
-    )
-=======
     return pd.read_csv(DATA_DIR / 'pvgis_tmy_test.csv', index_col='time(UTC)')
->>>>>>> 9fb2eb3a
 
 
 @pytest.fixture
 def userhorizon_expected():
-    return pd.read_json(TESTS_DATA_DIR / 'tmy_45.000_8.000_userhorizon.json')
+    return pd.read_json(DATA_DIR / 'tmy_45.000_8.000_userhorizon.json')
 
 
 @pytest.fixture
@@ -359,7 +348,7 @@
 
 @pytest.fixture
 def meta_expected():
-    with (TESTS_DATA_DIR / 'pvgis_tmy_meta.json').open() as f:
+    with (DATA_DIR / 'pvgis_tmy_meta.json').open() as f:
         return json.load(f)
 
 
@@ -561,7 +550,7 @@
 @pytest.mark.flaky(reruns=RERUNS, reruns_delay=RERUNS_DELAY)
 def test_read_pvgis_horizon():
     pvgis_data, _ = get_pvgis_horizon(35.171051, -106.465158)
-    horizon_data = pd.read_csv(TESTS_DATA_DIR / 'test_read_pvgis_horizon.csv',
+    horizon_data = pd.read_csv(DATA_DIR / 'test_read_pvgis_horizon.csv',
                                index_col=0)
     horizon_data = horizon_data['horizon_elevation']
     assert_series_equal(pvgis_data, horizon_data)
@@ -575,22 +564,14 @@
 
 
 def test_read_pvgis_tmy_map_variables(pvgis_tmy_mapped_columns):
-<<<<<<< HEAD
-    fn = TESTS_DATA_DIR / 'tmy_45.000_8.000_2005_2020.json'
-=======
     fn = DATA_DIR / 'tmy_45.000_8.000_2005_2023.json'
->>>>>>> 9fb2eb3a
     actual, _, _, _ = read_pvgis_tmy(fn, map_variables=True)
     assert all(c in pvgis_tmy_mapped_columns for c in actual.columns)
 
 
 def test_read_pvgis_tmy_json(expected, month_year_expected, inputs_expected,
                              meta_expected):
-<<<<<<< HEAD
-    fn = TESTS_DATA_DIR / 'tmy_45.000_8.000_2005_2020.json'
-=======
     fn = DATA_DIR / 'tmy_45.000_8.000_2005_2023.json'
->>>>>>> 9fb2eb3a
     # infer outputformat from file extensions
     pvgis_data = read_pvgis_tmy(fn, map_variables=False)
     _compare_pvgis_tmy_json(expected, month_year_expected, inputs_expected,
@@ -607,11 +588,7 @@
 
 
 def test_read_pvgis_tmy_epw(expected, epw_meta):
-<<<<<<< HEAD
-    fn = TESTS_DATA_DIR / 'tmy_45.000_8.000_2005_2020.epw'
-=======
     fn = DATA_DIR / 'tmy_45.000_8.000_2005_2023.epw'
->>>>>>> 9fb2eb3a
     # infer outputformat from file extensions
     pvgis_data = read_pvgis_tmy(fn, map_variables=False)
     _compare_pvgis_tmy_epw(expected, epw_meta, pvgis_data)
@@ -626,11 +603,7 @@
 
 def test_read_pvgis_tmy_csv(expected, month_year_expected, inputs_expected,
                             meta_expected, csv_meta):
-<<<<<<< HEAD
-    fn = TESTS_DATA_DIR / 'tmy_45.000_8.000_2005_2020.csv'
-=======
     fn = DATA_DIR / 'tmy_45.000_8.000_2005_2023.csv'
->>>>>>> 9fb2eb3a
     # infer outputformat from file extensions
     pvgis_data = read_pvgis_tmy(fn, map_variables=False)
     _compare_pvgis_tmy_csv(expected, month_year_expected, inputs_expected,
@@ -647,11 +620,7 @@
 
 
 def test_read_pvgis_tmy_basic(expected, meta_expected):
-<<<<<<< HEAD
-    fn = TESTS_DATA_DIR / 'tmy_45.000_8.000_2005_2020.txt'
-=======
     fn = DATA_DIR / 'tmy_45.000_8.000_2005_2023.txt'
->>>>>>> 9fb2eb3a
     # XXX: can't infer outputformat from file extensions for basic
     with pytest.raises(ValueError, match="pvgis format 'txt' was unknown"):
         read_pvgis_tmy(fn, map_variables=False)
