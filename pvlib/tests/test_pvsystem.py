from collections import OrderedDict

import numpy as np
from numpy import nan, array
import pandas as pd

import pytest
from .conftest import (
    assert_series_equal, assert_frame_equal, fail_on_pvlib_version)
from numpy.testing import assert_allclose
import unittest.mock as mock

from pvlib import inverter, pvsystem
from pvlib import atmosphere
from pvlib import iam as _iam
from pvlib import irradiance
from pvlib.location import Location
from pvlib import temperature
from pvlib._deprecation import pvlibDeprecationWarning


@pytest.mark.parametrize('iam_model,model_params', [
    ('ashrae', {'b': 0.05}),
    ('physical', {'K': 4, 'L': 0.002, 'n': 1.526}),
    ('martin_ruiz', {'a_r': 0.16}),
])
def test_PVSystem_get_iam(mocker, iam_model, model_params):
    m = mocker.spy(_iam, iam_model)
    system = pvsystem.PVSystem(module_parameters=model_params)
    thetas = 1
    iam = system.get_iam(thetas, iam_model=iam_model)
    m.assert_called_with(thetas, **model_params)
    assert iam < 1.


def test_PVSystem_multi_array_get_iam():
    model_params = {'b': 0.05}
    system = pvsystem.PVSystem(
        arrays=[pvsystem.Array(mount=pvsystem.FixedMount(0, 180),
                               module_parameters=model_params),
                pvsystem.Array(mount=pvsystem.FixedMount(0, 180),
                               module_parameters=model_params)]
    )
    iam = system.get_iam((1, 5), iam_model='ashrae')
    assert len(iam) == 2
    assert iam[0] != iam[1]
    with pytest.raises(ValueError,
                       match="Length mismatch for per-array parameter"):
        system.get_iam((1,), iam_model='ashrae')


def test_PVSystem_get_iam_sapm(sapm_module_params, mocker):
    system = pvsystem.PVSystem(module_parameters=sapm_module_params)
    mocker.spy(_iam, 'sapm')
    aoi = 0
    out = system.get_iam(aoi, 'sapm')
    _iam.sapm.assert_called_once_with(aoi, sapm_module_params)
    assert_allclose(out, 1.0, atol=0.01)


def test_PVSystem_get_iam_interp(sapm_module_params, mocker):
    system = pvsystem.PVSystem(module_parameters=sapm_module_params)
    with pytest.raises(ValueError):
        system.get_iam(45, iam_model='interp')


def test__normalize_sam_product_names():

    BAD_NAMES  = [' -.()[]:+/",', 'Module[1]']
    NORM_NAMES = ['____________', 'Module_1_']

    norm_names = pvsystem._normalize_sam_product_names(BAD_NAMES)
    assert list(norm_names) == NORM_NAMES

    BAD_NAMES  = ['Module[1]', 'Module(1)']
    NORM_NAMES = ['Module_1_', 'Module_1_']

    with pytest.warns(UserWarning):
        norm_names = pvsystem._normalize_sam_product_names(BAD_NAMES)
    assert list(norm_names) == NORM_NAMES

    BAD_NAMES  = ['Module[1]', 'Module[1]']
    NORM_NAMES = ['Module_1_', 'Module_1_']

    with pytest.warns(UserWarning):
        norm_names = pvsystem._normalize_sam_product_names(BAD_NAMES)
    assert list(norm_names) == NORM_NAMES


def test_PVSystem_get_iam_invalid(sapm_module_params, mocker):
    system = pvsystem.PVSystem(module_parameters=sapm_module_params)
    with pytest.raises(ValueError):
        system.get_iam(45, iam_model='not_a_model')


def test_retrieve_sam_raise_no_parameters():
    """
    Raise an exception if no parameters are provided to `retrieve_sam()`.
    """
    with pytest.raises(ValueError) as error:
        pvsystem.retrieve_sam()
    assert 'A name or path must be provided!' == str(error.value)


def test_retrieve_sam_cecmod():
    """
    Test the expected data is retrieved from the CEC module database. In
    particular, check for a known module in the database and check for the
    expected keys for that module.
    """
    data = pvsystem.retrieve_sam('cecmod')
    keys = [
        'BIPV',
        'Date',
        'T_NOCT',
        'A_c',
        'N_s',
        'I_sc_ref',
        'V_oc_ref',
        'I_mp_ref',
        'V_mp_ref',
        'alpha_sc',
        'beta_oc',
        'a_ref',
        'I_L_ref',
        'I_o_ref',
        'R_s',
        'R_sh_ref',
        'Adjust',
        'gamma_r',
        'Version',
        'STC',
        'PTC',
        'Technology',
        'Bifacial',
        'Length',
        'Width',
    ]
    module = 'Itek_Energy_LLC_iT_300_HE'
    assert module in data
    assert set(data[module].keys()) == set(keys)


def test_retrieve_sam_cecinverter():
    """
    Test the expected data is retrieved from the CEC inverter database. In
    particular, check for a known inverter in the database and check for the
    expected keys for that inverter.
    """
    data = pvsystem.retrieve_sam('cecinverter')
    keys = [
        'Vac',
        'Paco',
        'Pdco',
        'Vdco',
        'Pso',
        'C0',
        'C1',
        'C2',
        'C3',
        'Pnt',
        'Vdcmax',
        'Idcmax',
        'Mppt_low',
        'Mppt_high',
        'CEC_Date',
        'CEC_Type',
    ]
    inverter = 'Yaskawa_Solectria_Solar__PVI_5300_208__208V_'
    assert inverter in data
    assert set(data[inverter].keys()) == set(keys)


def test_sapm(sapm_module_params):

    times = pd.date_range(start='2015-01-01', periods=5, freq='12H')
    effective_irradiance = pd.Series([-1000, 500, 1100, np.nan, 1000],
                                     index=times)
    temp_cell = pd.Series([10, 25, 50, 25, np.nan], index=times)

    out = pvsystem.sapm(effective_irradiance, temp_cell, sapm_module_params)

    expected = pd.DataFrame(np.array(
      [[  -5.0608322 ,   -4.65037767,           nan,           nan,
                  nan,   -4.91119927,   -4.15367716],
       [   2.545575  ,    2.28773882,   56.86182059,   47.21121608,
         108.00693168,    2.48357383,    1.71782772],
       [   5.65584763,    5.01709903,   54.1943277 ,   42.51861718,
         213.32011294,    5.52987899,    3.48660728],
       [          nan,           nan,           nan,           nan,
                  nan,           nan,           nan],
       [          nan,           nan,           nan,           nan,
                  nan,           nan,           nan]]),
        columns=['i_sc', 'i_mp', 'v_oc', 'v_mp', 'p_mp', 'i_x', 'i_xx'],
        index=times)

    assert_frame_equal(out, expected, check_less_precise=4)

    out = pvsystem.sapm(1000, 25, sapm_module_params)

    expected = OrderedDict()
    expected['i_sc'] = 5.09115
    expected['i_mp'] = 4.5462909092579995
    expected['v_oc'] = 59.260800000000003
    expected['v_mp'] = 48.315600000000003
    expected['p_mp'] = 219.65677305534581
    expected['i_x'] = 4.9759899999999995
    expected['i_xx'] = 3.1880204359100004

    for k, v in expected.items():
        assert_allclose(out[k], v, atol=1e-4)

    # just make sure it works with Series input
    pvsystem.sapm(effective_irradiance, temp_cell,
                  pd.Series(sapm_module_params))


def test_PVSystem_sapm(sapm_module_params, mocker):
    mocker.spy(pvsystem, 'sapm')
    system = pvsystem.PVSystem(module_parameters=sapm_module_params)
    effective_irradiance = 500
    temp_cell = 25
    out = system.sapm(effective_irradiance, temp_cell)
    pvsystem.sapm.assert_called_once_with(effective_irradiance, temp_cell,
                                          sapm_module_params)
    assert_allclose(out['p_mp'], 100, atol=100)


def test_PVSystem_multi_array_sapm(sapm_module_params):
    system = pvsystem.PVSystem(
        arrays=[pvsystem.Array(pvsystem.FixedMount(0, 180),
                               module_parameters=sapm_module_params),
                pvsystem.Array(pvsystem.FixedMount(0, 180),
                               module_parameters=sapm_module_params)]
    )
    effective_irradiance = (100, 500)
    temp_cell = (15, 25)
    sapm_one, sapm_two = system.sapm(effective_irradiance, temp_cell)
    assert sapm_one['p_mp'] != sapm_two['p_mp']
    sapm_one_flip, sapm_two_flip = system.sapm(
        (effective_irradiance[1], effective_irradiance[0]),
        (temp_cell[1], temp_cell[0])
    )
    assert sapm_one_flip['p_mp'] == sapm_two['p_mp']
    assert sapm_two_flip['p_mp'] == sapm_one['p_mp']
    with pytest.raises(ValueError,
                       match="Length mismatch for per-array parameter"):
        system.sapm(effective_irradiance, 10)
    with pytest.raises(ValueError,
                       match="Length mismatch for per-array parameter"):
        system.sapm(500, temp_cell)


@pytest.mark.parametrize('airmass,expected', [
    (1.5, 1.00028714375),
    (np.array([[10, np.nan]]), np.array([[0.999535, 0]])),
    (pd.Series([5]), pd.Series([1.0387675]))
])
def test_sapm_spectral_loss(sapm_module_params, airmass, expected):

    out = pvsystem.sapm_spectral_loss(airmass, sapm_module_params)

    if isinstance(airmass, pd.Series):
        assert_series_equal(out, expected, check_less_precise=4)
    else:
        assert_allclose(out, expected, atol=1e-4)


def test_PVSystem_sapm_spectral_loss(sapm_module_params, mocker):
    mocker.spy(pvsystem, 'sapm_spectral_loss')
    system = pvsystem.PVSystem(module_parameters=sapm_module_params)
    airmass = 2
    out = system.sapm_spectral_loss(airmass)
    pvsystem.sapm_spectral_loss.assert_called_once_with(airmass,
                                                        sapm_module_params)
    assert_allclose(out, 1, atol=0.5)


def test_PVSystem_multi_array_sapm_spectral_loss(sapm_module_params):
    system = pvsystem.PVSystem(
        arrays=[pvsystem.Array(pvsystem.FixedMount(0, 180),
                               module_parameters=sapm_module_params),
                pvsystem.Array(pvsystem.FixedMount(0, 180),
                               module_parameters=sapm_module_params)]
    )
    loss_one, loss_two = system.sapm_spectral_loss(2)
    assert loss_one == loss_two


# this test could be improved to cover all cell types.
# could remove the need for specifying spectral coefficients if we don't
# care about the return value at all
@pytest.mark.parametrize('module_parameters,module_type,coefficients', [
    ({'Technology': 'mc-Si'}, 'multisi', None),
    ({'Material': 'Multi-c-Si'}, 'multisi', None),
    ({'first_solar_spectral_coefficients': (
        0.84, -0.03, -0.008, 0.14, 0.04, -0.002)},
     None,
     (0.84, -0.03, -0.008, 0.14, 0.04, -0.002))
    ])
def test_PVSystem_first_solar_spectral_loss(module_parameters, module_type,
                                            coefficients, mocker):
    mocker.spy(atmosphere, 'first_solar_spectral_correction')
    system = pvsystem.PVSystem(module_parameters=module_parameters)
    pw = 3
    airmass_absolute = 3
    out = system.first_solar_spectral_loss(pw, airmass_absolute)
    atmosphere.first_solar_spectral_correction.assert_called_once_with(
        pw, airmass_absolute, module_type, coefficients)
    assert_allclose(out, 1, atol=0.5)


def test_PVSystem_multi_array_first_solar_spectral_loss():
    system = pvsystem.PVSystem(
        arrays=[
            pvsystem.Array(
                mount=pvsystem.FixedMount(0, 180),
                module_parameters={'Technology': 'mc-Si'},
                module_type='multisi'
            ),
            pvsystem.Array(
                mount=pvsystem.FixedMount(0, 180),
                module_parameters={'Technology': 'mc-Si'},
                module_type='multisi'
            )
        ]
    )
    loss_one, loss_two = system.first_solar_spectral_loss(1, 3)
    assert loss_one == loss_two


@pytest.mark.parametrize('test_input,expected', [
    ([1000, 100, 5, 45], 1140.0510967821877),
    ([np.array([np.nan, 1000, 1000]),
      np.array([100, np.nan, 100]),
      np.array([1.1, 1.1, 1.1]),
      np.array([10, 10, 10])],
     np.array([np.nan, np.nan, 1081.1574])),
    ([pd.Series([1000]), pd.Series([100]), pd.Series([1.1]),
      pd.Series([10])],
     pd.Series([1081.1574]))
])
def test_sapm_effective_irradiance(sapm_module_params, test_input, expected):
    test_input.append(sapm_module_params)
    out = pvsystem.sapm_effective_irradiance(*test_input)
    if isinstance(test_input, pd.Series):
        assert_series_equal(out, expected, check_less_precise=4)
    else:
        assert_allclose(out, expected, atol=1e-1)


def test_PVSystem_sapm_effective_irradiance(sapm_module_params, mocker):
    system = pvsystem.PVSystem(module_parameters=sapm_module_params)
    mocker.spy(pvsystem, 'sapm_effective_irradiance')

    poa_direct = 900
    poa_diffuse = 100
    airmass_absolute = 1.5
    aoi = 0
    p = (sapm_module_params['A4'], sapm_module_params['A3'],
         sapm_module_params['A2'], sapm_module_params['A1'],
         sapm_module_params['A0'])
    f1 = np.polyval(p, airmass_absolute)
    expected = f1 * (poa_direct + sapm_module_params['FD'] * poa_diffuse)
    out = system.sapm_effective_irradiance(
        poa_direct, poa_diffuse, airmass_absolute, aoi)
    pvsystem.sapm_effective_irradiance.assert_called_once_with(
        poa_direct, poa_diffuse, airmass_absolute, aoi, sapm_module_params)
    assert_allclose(out, expected, atol=0.1)


def test_PVSystem_multi_array_sapm_effective_irradiance(sapm_module_params):
    system = pvsystem.PVSystem(
        arrays=[pvsystem.Array(pvsystem.FixedMount(0, 180),
                               module_parameters=sapm_module_params),
                pvsystem.Array(pvsystem.FixedMount(0, 180),
                               module_parameters=sapm_module_params)]
    )
    poa_direct = (500, 900)
    poa_diffuse = (50, 100)
    aoi = (0, 10)
    airmass_absolute = 1.5
    irrad_one, irrad_two = system.sapm_effective_irradiance(
        poa_direct, poa_diffuse, airmass_absolute, aoi
    )
    assert irrad_one != irrad_two


@pytest.fixture
def two_array_system(pvsyst_module_params, cec_module_params):
    """Two-array PVSystem.

    Both arrays are identical.
    """
    temperature_model = temperature.TEMPERATURE_MODEL_PARAMETERS['sapm'][
        'open_rack_glass_glass'
    ]
    # Need u_v to be non-zero so wind-speed changes cell temperature
    # under the pvsyst model.
    temperature_model['u_v'] = 1.0
    # parameter for fuentes temperature model
    temperature_model['noct_installed'] = 45
    # parameters for noct_sam temperature model
    temperature_model['noct'] = 45.
    temperature_model['module_efficiency'] = 0.2
    module_params = {**pvsyst_module_params, **cec_module_params}
    return pvsystem.PVSystem(
        arrays=[
            pvsystem.Array(
                mount=pvsystem.FixedMount(0, 180),
                temperature_model_parameters=temperature_model,
                module_parameters=module_params
            ),
            pvsystem.Array(
                mount=pvsystem.FixedMount(0, 180),
                temperature_model_parameters=temperature_model,
                module_parameters=module_params
            )
        ]
    )


@pytest.mark.parametrize("poa_direct, poa_diffuse, aoi",
                         [(20, (10, 10), (20, 20)),
                          ((20, 20), (10,), (20, 20)),
                          ((20, 20), (10, 10), 20)])
def test_PVSystem_sapm_effective_irradiance_value_error(
        poa_direct, poa_diffuse, aoi, two_array_system):
    with pytest.raises(ValueError,
                       match="Length mismatch for per-array parameter"):
        two_array_system.sapm_effective_irradiance(
            poa_direct, poa_diffuse, 10, aoi
        )


def test_PVSystem_sapm_celltemp(mocker):
    a, b, deltaT = (-3.47, -0.0594, 3)  # open_rack_glass_glass
    temp_model_params = {'a': a, 'b': b, 'deltaT': deltaT}
    system = pvsystem.PVSystem(temperature_model_parameters=temp_model_params)
    mocker.spy(temperature, 'sapm_cell')
    temps = 25
    irrads = 1000
    winds = 1
    out = system.get_cell_temperature(irrads, temps, winds, model='sapm')
    temperature.sapm_cell.assert_called_once_with(irrads, temps, winds, a, b,
                                                  deltaT)
    assert_allclose(out, 57, atol=1)


def test_PVSystem_sapm_celltemp_kwargs(mocker):
    temp_model_params = temperature.TEMPERATURE_MODEL_PARAMETERS['sapm'][
        'open_rack_glass_glass']
    system = pvsystem.PVSystem(temperature_model_parameters=temp_model_params)
    mocker.spy(temperature, 'sapm_cell')
    temps = 25
    irrads = 1000
    winds = 1
    out = system.get_cell_temperature(irrads, temps, winds, model='sapm')
    temperature.sapm_cell.assert_called_once_with(irrads, temps, winds,
                                                  temp_model_params['a'],
                                                  temp_model_params['b'],
                                                  temp_model_params['deltaT'])
    assert_allclose(out, 57, atol=1)


def test_PVSystem_multi_array_sapm_celltemp_different_arrays():
    temp_model_one = temperature.TEMPERATURE_MODEL_PARAMETERS['sapm'][
        'open_rack_glass_glass']
    temp_model_two = temperature.TEMPERATURE_MODEL_PARAMETERS['sapm'][
        'close_mount_glass_glass']
    system = pvsystem.PVSystem(
        arrays=[pvsystem.Array(pvsystem.FixedMount(0, 180),
                               temperature_model_parameters=temp_model_one),
                pvsystem.Array(pvsystem.FixedMount(0, 180),
                               temperature_model_parameters=temp_model_two)]
    )
    temp_one, temp_two = system.get_cell_temperature(
        (1000, 1000), 25, 1, model='sapm'
    )
    assert temp_one != temp_two


def test_PVSystem_pvsyst_celltemp(mocker):
    parameter_set = 'insulated'
    temp_model_params = temperature.TEMPERATURE_MODEL_PARAMETERS['pvsyst'][
        parameter_set]
    alpha_absorption = 0.85
    module_efficiency = 0.17
    module_parameters = {'alpha_absorption': alpha_absorption,
                         'module_efficiency': module_efficiency}
    system = pvsystem.PVSystem(module_parameters=module_parameters,
                               temperature_model_parameters=temp_model_params)
    mocker.spy(temperature, 'pvsyst_cell')
    irrad = 800
    temp = 45
    wind = 0.5
    out = system.get_cell_temperature(irrad, temp, wind_speed=wind,
                                      model='pvsyst')
    temperature.pvsyst_cell.assert_called_once_with(
        irrad, temp, wind_speed=wind, u_c=temp_model_params['u_c'],
        u_v=temp_model_params['u_v'], module_efficiency=module_efficiency,
        alpha_absorption=alpha_absorption)
    assert (out < 90) and (out > 70)


def test_PVSystem_faiman_celltemp(mocker):
    u0, u1 = 25.0, 6.84  # default values
    temp_model_params = {'u0': u0, 'u1': u1}
    system = pvsystem.PVSystem(temperature_model_parameters=temp_model_params)
    mocker.spy(temperature, 'faiman')
    temps = 25
    irrads = 1000
    winds = 1
    out = system.get_cell_temperature(irrads, temps, winds, model='faiman')
    temperature.faiman.assert_called_once_with(irrads, temps, winds, u0, u1)
    assert_allclose(out, 56.4, atol=1)


def test_PVSystem_noct_celltemp(mocker):
    poa_global, temp_air, wind_speed, noct, module_efficiency = (
        1000., 25., 1., 45., 0.2)
    expected = 55.230790492
    temp_model_params = {'noct': noct, 'module_efficiency': module_efficiency}
    system = pvsystem.PVSystem(temperature_model_parameters=temp_model_params)
    mocker.spy(temperature, 'noct_sam')
    out = system.get_cell_temperature(poa_global, temp_air, wind_speed,
                                      model='noct_sam')
    temperature.noct_sam.assert_called_once_with(
        poa_global, temp_air, wind_speed, noct, module_efficiency,
        effective_irradiance=None)
    assert_allclose(out, expected)
    # different types
    out = system.get_cell_temperature(np.array(poa_global), np.array(temp_air),
                                      np.array(wind_speed), model='noct_sam')
    assert_allclose(out, expected)
    dr = pd.date_range(start='2020-01-01 12:00:00', end='2020-01-01 13:00:00',
                       freq='1H')
    out = system.get_cell_temperature(pd.Series(index=dr, data=poa_global),
                                      pd.Series(index=dr, data=temp_air),
                                      pd.Series(index=dr, data=wind_speed),
                                      model='noct_sam')
    assert_series_equal(out, pd.Series(index=dr, data=expected))
    # now use optional arguments
    temp_model_params.update({'transmittance_absorptance': 0.8,
                              'array_height': 2,
                              'mount_standoff': 2.0})
    expected = 60.477703576
    system = pvsystem.PVSystem(temperature_model_parameters=temp_model_params)
    out = system.get_cell_temperature(poa_global, temp_air, wind_speed,
                                      effective_irradiance=1100.,
                                      model='noct_sam')
    assert_allclose(out, expected)


def test_PVSystem_noct_celltemp_error():
    poa_global, temp_air, wind_speed, module_efficiency = (1000., 25., 1., 0.2)
    temp_model_params = {'module_efficiency': module_efficiency}
    system = pvsystem.PVSystem(temperature_model_parameters=temp_model_params)
    with pytest.raises(KeyError):
        system.get_cell_temperature(poa_global, temp_air, wind_speed,
                                    model='noct_sam')


@pytest.mark.parametrize("model",
                         ['faiman', 'pvsyst', 'sapm', 'fuentes', 'noct_sam'])
def test_PVSystem_multi_array_celltemp_functions(model, two_array_system):
    times = pd.date_range(start='2020-08-25 11:00', freq='H', periods=3)
    irrad_one = pd.Series(1000, index=times)
    irrad_two = pd.Series(500, index=times)
    temp_air = pd.Series(25, index=times)
    wind_speed = pd.Series(1, index=times)

    temp_one, temp_two = two_array_system.get_cell_temperature(
        (irrad_one, irrad_two), temp_air, wind_speed, model=model)
    assert (temp_one != temp_two).all()


@pytest.mark.parametrize("model",
                         ['faiman', 'pvsyst', 'sapm', 'fuentes', 'noct_sam'])
def test_PVSystem_multi_array_celltemp_multi_temp(model, two_array_system):
    times = pd.date_range(start='2020-08-25 11:00', freq='H', periods=3)
    irrad = pd.Series(1000, index=times)
    temp_air_one = pd.Series(25, index=times)
    temp_air_two = pd.Series(5, index=times)
    wind_speed = pd.Series(1, index=times)
    temp_one, temp_two = two_array_system.get_cell_temperature(
        (irrad, irrad),
        (temp_air_one, temp_air_two),
        wind_speed,
        model=model
    )
    assert (temp_one != temp_two).all()
    temp_one_swtich, temp_two_switch = two_array_system.get_cell_temperature(
        (irrad, irrad),
        (temp_air_two, temp_air_one),
        wind_speed,
        model=model
    )
    assert_series_equal(temp_one, temp_two_switch)
    assert_series_equal(temp_two, temp_one_swtich)


@pytest.mark.parametrize("model",
                         ['faiman', 'pvsyst', 'sapm', 'fuentes', 'noct_sam'])
def test_PVSystem_multi_array_celltemp_multi_wind(model, two_array_system):
    times = pd.date_range(start='2020-08-25 11:00', freq='H', periods=3)
    irrad = pd.Series(1000, index=times)
    temp_air = pd.Series(25, index=times)
    wind_speed_one = pd.Series(1, index=times)
    wind_speed_two = pd.Series(5, index=times)
    temp_one, temp_two = two_array_system.get_cell_temperature(
        (irrad, irrad),
        temp_air,
        (wind_speed_one, wind_speed_two),
        model=model
    )
    assert (temp_one != temp_two).all()
    temp_one_swtich, temp_two_switch = two_array_system.get_cell_temperature(
        (irrad, irrad),
        temp_air,
        (wind_speed_two, wind_speed_one),
        model=model
    )
    assert_series_equal(temp_one, temp_two_switch)
    assert_series_equal(temp_two, temp_one_swtich)


def test_PVSystem_get_cell_temperature_invalid():
    system = pvsystem.PVSystem()
    with pytest.raises(ValueError, match='not a valid'):
        system.get_cell_temperature(1000, 25, 1, 'not_a_model')


@pytest.mark.parametrize("model",
                         ['faiman', 'pvsyst', 'sapm', 'fuentes', 'noct_sam'])
def test_PVSystem_multi_array_celltemp_temp_too_short(
        model, two_array_system):
    with pytest.raises(ValueError,
                       match="Length mismatch for per-array parameter"):
        two_array_system.get_cell_temperature((1000, 1000), (1,), 1,
                                              model=model)


@pytest.mark.parametrize("model",
                         ['faiman', 'pvsyst', 'sapm', 'fuentes', 'noct_sam'])
def test_PVSystem_multi_array_celltemp_temp_too_long(
        model, two_array_system):
    with pytest.raises(ValueError,
                       match="Length mismatch for per-array parameter"):
        two_array_system.get_cell_temperature((1000, 1000), (1, 1, 1), 1,
                                              model=model)


@pytest.mark.parametrize("model",
                         ['faiman', 'pvsyst', 'sapm', 'fuentes', 'noct_sam'])
def test_PVSystem_multi_array_celltemp_wind_too_short(
        model, two_array_system):
    with pytest.raises(ValueError,
                       match="Length mismatch for per-array parameter"):
        two_array_system.get_cell_temperature((1000, 1000), 25, (1,),
                                              model=model)


@pytest.mark.parametrize("model",
                         ['faiman', 'pvsyst', 'sapm', 'fuentes', 'noct_sam'])
def test_PVSystem_multi_array_celltemp_wind_too_long(
        model, two_array_system):
    with pytest.raises(ValueError,
                       match="Length mismatch for per-array parameter"):
        two_array_system.get_cell_temperature((1000, 1000), 25, (1, 1, 1),
                                              model=model)


@pytest.mark.parametrize("model",
                         ['faiman', 'pvsyst', 'sapm', 'fuentes', 'noct_sam'])
def test_PVSystem_multi_array_celltemp_poa_length_mismatch(
        model, two_array_system):
    with pytest.raises(ValueError,
                       match="Length mismatch for per-array parameter"):
        two_array_system.get_cell_temperature(1000, 25, 1, model=model)


def test_PVSystem_fuentes_celltemp(mocker):
    noct_installed = 45
    temp_model_params = {'noct_installed': noct_installed}
    system = pvsystem.PVSystem(temperature_model_parameters=temp_model_params)
    spy = mocker.spy(temperature, 'fuentes')
    index = pd.date_range('2019-01-01 11:00', freq='h', periods=3)
    temps = pd.Series(25, index)
    irrads = pd.Series(1000, index)
    winds = pd.Series(1, index)
    out = system.get_cell_temperature(irrads, temps, winds, model='fuentes')
    assert_series_equal(spy.call_args[0][0], irrads)
    assert_series_equal(spy.call_args[0][1], temps)
    assert_series_equal(spy.call_args[0][2], winds)
    assert spy.call_args[0][3] == noct_installed
    assert_series_equal(out, pd.Series([52.85, 55.85, 55.85], index,
                                       name='tmod'))


def test_PVSystem_fuentes_celltemp_override(mocker):
    # test that the surface_tilt value in the cell temp calculation can be
    # overridden but defaults to the surface_tilt value in
    # array.temperature_model_parameters
    spy = mocker.spy(temperature, 'fuentes')

    noct_installed = 45
    index = pd.date_range('2019-01-01 11:00', freq='h', periods=3)
    temps = pd.Series(25, index)
    irrads = pd.Series(1000, index)
    winds = pd.Series(1, index)

    # uses default value
    temp_model_params = {'noct_installed': noct_installed}
    system = pvsystem.PVSystem(temperature_model_parameters=temp_model_params,
                               surface_tilt=20)
    system.get_cell_temperature(irrads, temps, winds, model='fuentes')
    assert spy.call_args[1]['surface_tilt'] == 20

    # can be overridden
    temp_model_params = {'noct_installed': noct_installed, 'surface_tilt': 30}
    system = pvsystem.PVSystem(temperature_model_parameters=temp_model_params,
                               surface_tilt=20)
    system.get_cell_temperature(irrads, temps, winds, model='fuentes')
    assert spy.call_args[1]['surface_tilt'] == 30


def test_Array__infer_temperature_model_params():
    array = pvsystem.Array(mount=pvsystem.FixedMount(0, 180, racking_model='open_rack'),
                           module_parameters={},
                           module_type='glass_polymer')
    expected = temperature.TEMPERATURE_MODEL_PARAMETERS[
        'sapm']['open_rack_glass_polymer']
    assert expected == array._infer_temperature_model_params()
    array = pvsystem.Array(mount=pvsystem.FixedMount(0, 180, racking_model='freestanding'),
                           module_parameters={},
                           module_type='glass_polymer')
    expected = temperature.TEMPERATURE_MODEL_PARAMETERS[
        'pvsyst']['freestanding']
    assert expected == array._infer_temperature_model_params()
    array = pvsystem.Array(mount=pvsystem.FixedMount(0, 180, racking_model='insulated'),
                           module_parameters={},
                           module_type=None)
    expected = temperature.TEMPERATURE_MODEL_PARAMETERS[
        'pvsyst']['insulated']
    assert expected == array._infer_temperature_model_params()


def test_Array__infer_cell_type():
    array = pvsystem.Array(mount=pvsystem.FixedMount(0, 180),
                           module_parameters={})
    assert array._infer_cell_type() is None


def test_calcparams_desoto(cec_module_params):
    times = pd.date_range(start='2015-01-01', periods=3, freq='12H')
    effective_irradiance = pd.Series([0.0, 800.0, 800.0], index=times)
    temp_cell = pd.Series([25, 25, 50], index=times)

    IL, I0, Rs, Rsh, nNsVth = pvsystem.calcparams_desoto(
                                  effective_irradiance,
                                  temp_cell,
                                  alpha_sc=cec_module_params['alpha_sc'],
                                  a_ref=cec_module_params['a_ref'],
                                  I_L_ref=cec_module_params['I_L_ref'],
                                  I_o_ref=cec_module_params['I_o_ref'],
                                  R_sh_ref=cec_module_params['R_sh_ref'],
                                  R_s=cec_module_params['R_s'],
                                  EgRef=1.121,
                                  dEgdT=-0.0002677)

    assert_series_equal(IL, pd.Series([0.0, 6.036, 6.096], index=times),
                        check_less_precise=3)
    assert_series_equal(I0, pd.Series([0.0, 1.94e-9, 7.419e-8], index=times),
                        check_less_precise=3)
    assert_allclose(Rs, 0.094)
    assert_series_equal(Rsh, pd.Series([np.inf, 19.65, 19.65], index=times),
                        check_less_precise=3)
    assert_series_equal(nNsVth, pd.Series([0.473, 0.473, 0.5127], index=times),
                        check_less_precise=3)


def test_calcparams_cec(cec_module_params):
    times = pd.date_range(start='2015-01-01', periods=3, freq='12H')
    effective_irradiance = pd.Series([0.0, 800.0, 800.0], index=times)
    temp_cell = pd.Series([25, 25, 50], index=times)

    IL, I0, Rs, Rsh, nNsVth = pvsystem.calcparams_cec(
                                  effective_irradiance,
                                  temp_cell,
                                  alpha_sc=cec_module_params['alpha_sc'],
                                  a_ref=cec_module_params['a_ref'],
                                  I_L_ref=cec_module_params['I_L_ref'],
                                  I_o_ref=cec_module_params['I_o_ref'],
                                  R_sh_ref=cec_module_params['R_sh_ref'],
                                  R_s=cec_module_params['R_s'],
                                  Adjust=cec_module_params['Adjust'],
                                  EgRef=1.121,
                                  dEgdT=-0.0002677)

    assert_series_equal(IL, pd.Series([0.0, 6.036, 6.0896], index=times),
                        check_less_precise=3)
    assert_series_equal(I0, pd.Series([0.0, 1.94e-9, 7.419e-8], index=times),
                        check_less_precise=3)
    assert_allclose(Rs, 0.094)
    assert_series_equal(Rsh, pd.Series([np.inf, 19.65, 19.65], index=times),
                        check_less_precise=3)
    assert_series_equal(nNsVth, pd.Series([0.473, 0.473, 0.5127], index=times),
                        check_less_precise=3)


def test_calcparams_pvsyst(pvsyst_module_params):
    times = pd.date_range(start='2015-01-01', periods=2, freq='12H')
    effective_irradiance = pd.Series([0.0, 800.0], index=times)
    temp_cell = pd.Series([25, 50], index=times)

    IL, I0, Rs, Rsh, nNsVth = pvsystem.calcparams_pvsyst(
        effective_irradiance,
        temp_cell,
        alpha_sc=pvsyst_module_params['alpha_sc'],
        gamma_ref=pvsyst_module_params['gamma_ref'],
        mu_gamma=pvsyst_module_params['mu_gamma'],
        I_L_ref=pvsyst_module_params['I_L_ref'],
        I_o_ref=pvsyst_module_params['I_o_ref'],
        R_sh_ref=pvsyst_module_params['R_sh_ref'],
        R_sh_0=pvsyst_module_params['R_sh_0'],
        R_s=pvsyst_module_params['R_s'],
        cells_in_series=pvsyst_module_params['cells_in_series'],
        EgRef=pvsyst_module_params['EgRef'])

    assert_series_equal(
        IL.round(decimals=3), pd.Series([0.0, 4.8200], index=times))
    assert_series_equal(
        I0.round(decimals=3), pd.Series([0.0, 1.47e-7], index=times))
    assert_allclose(Rs, 0.500)
    assert_series_equal(
        Rsh.round(decimals=3), pd.Series([1000.0, 305.757], index=times))
    assert_series_equal(
        nNsVth.round(decimals=4), pd.Series([1.6186, 1.7961], index=times))


def test_PVSystem_calcparams_desoto(cec_module_params, mocker):
    mocker.spy(pvsystem, 'calcparams_desoto')
    module_parameters = cec_module_params.copy()
    module_parameters['EgRef'] = 1.121
    module_parameters['dEgdT'] = -0.0002677
    system = pvsystem.PVSystem(module_parameters=module_parameters)
    effective_irradiance = np.array([0, 800])
    temp_cell = 25
    IL, I0, Rs, Rsh, nNsVth = system.calcparams_desoto(effective_irradiance,
                                                       temp_cell)
    pvsystem.calcparams_desoto.assert_called_once_with(
                                  effective_irradiance,
                                  temp_cell,
                                  alpha_sc=cec_module_params['alpha_sc'],
                                  a_ref=cec_module_params['a_ref'],
                                  I_L_ref=cec_module_params['I_L_ref'],
                                  I_o_ref=cec_module_params['I_o_ref'],
                                  R_sh_ref=cec_module_params['R_sh_ref'],
                                  R_s=cec_module_params['R_s'],
                                  EgRef=module_parameters['EgRef'],
                                  dEgdT=module_parameters['dEgdT'])
    assert_allclose(IL, np.array([0.0, 6.036]), atol=1)
    assert_allclose(I0, 2.0e-9, atol=1.0e-9)
    assert_allclose(Rs, 0.1, atol=0.1)
    assert_allclose(Rsh, np.array([np.inf, 20]), atol=1)
    assert_allclose(nNsVth, 0.5, atol=0.1)


def test_PVSystem_calcparams_pvsyst(pvsyst_module_params, mocker):
    mocker.spy(pvsystem, 'calcparams_pvsyst')
    module_parameters = pvsyst_module_params.copy()
    system = pvsystem.PVSystem(module_parameters=module_parameters)
    effective_irradiance = np.array([0, 800])
    temp_cell = np.array([25, 50])
    IL, I0, Rs, Rsh, nNsVth = system.calcparams_pvsyst(effective_irradiance,
                                                       temp_cell)
    pvsystem.calcparams_pvsyst.assert_called_once_with(
                                  effective_irradiance,
                                  temp_cell,
                                  alpha_sc=pvsyst_module_params['alpha_sc'],
                                  gamma_ref=pvsyst_module_params['gamma_ref'],
                                  mu_gamma=pvsyst_module_params['mu_gamma'],
                                  I_L_ref=pvsyst_module_params['I_L_ref'],
                                  I_o_ref=pvsyst_module_params['I_o_ref'],
                                  R_sh_ref=pvsyst_module_params['R_sh_ref'],
                                  R_sh_0=pvsyst_module_params['R_sh_0'],
                                  R_s=pvsyst_module_params['R_s'],
                    cells_in_series=pvsyst_module_params['cells_in_series'],
                                  EgRef=pvsyst_module_params['EgRef'],
                                  R_sh_exp=pvsyst_module_params['R_sh_exp'])

    assert_allclose(IL, np.array([0.0, 4.8200]), atol=1)
    assert_allclose(I0, np.array([0.0, 1.47e-7]), atol=1.0e-5)
    assert_allclose(Rs, 0.5, atol=0.1)
    assert_allclose(Rsh, np.array([1000, 305.757]), atol=50)
    assert_allclose(nNsVth, np.array([1.6186, 1.7961]), atol=0.1)


@pytest.mark.parametrize('calcparams', [pvsystem.PVSystem.calcparams_pvsyst,
                                        pvsystem.PVSystem.calcparams_desoto,
                                        pvsystem.PVSystem.calcparams_cec])
def test_PVSystem_multi_array_calcparams(calcparams, two_array_system):
    params_one, params_two = calcparams(
        two_array_system, (1000, 500), (30, 20)
    )
    assert params_one != params_two


@pytest.mark.parametrize('calcparams, irrad, celltemp',
                         [ (f, irrad, celltemp)
                           for f in (pvsystem.PVSystem.calcparams_desoto,
                                     pvsystem.PVSystem.calcparams_cec,
                                     pvsystem.PVSystem.calcparams_pvsyst)
                           for irrad, celltemp in [(1, (1, 1)), ((1, 1), 1)]])
def test_PVSystem_multi_array_calcparams_value_error(
        calcparams, irrad, celltemp, two_array_system):
    with pytest.raises(ValueError,
                       match='Length mismatch for per-array parameter'):
        calcparams(two_array_system, irrad, celltemp)


@pytest.fixture(params=[
    {  # Can handle all python scalar inputs
     'Rsh': 20.,
     'Rs': 0.1,
     'nNsVth': 0.5,
     'I': 3.,
     'I0': 6.e-7,
     'IL': 7.,
     'V_expected': 7.5049875193450521
    },
    {  # Can handle all rank-0 array inputs
     'Rsh': np.array(20.),
     'Rs': np.array(0.1),
     'nNsVth': np.array(0.5),
     'I': np.array(3.),
     'I0': np.array(6.e-7),
     'IL': np.array(7.),
     'V_expected': np.array(7.5049875193450521)
    },
    {  # Can handle all rank-1 singleton array inputs
     'Rsh': np.array([20.]),
     'Rs': np.array([0.1]),
     'nNsVth': np.array([0.5]),
     'I': np.array([3.]),
     'I0': np.array([6.e-7]),
     'IL': np.array([7.]),
     'V_expected': np.array([7.5049875193450521])
    },
    {  # Can handle all rank-1 non-singleton array inputs with infinite shunt
      #  resistance, Rsh=inf gives V=Voc=nNsVth*(np.log(IL + I0) - np.log(I0)
      #  at I=0
      'Rsh': np.array([np.inf, 20.]),
      'Rs': np.array([0.1, 0.1]),
      'nNsVth': np.array([0.5, 0.5]),
      'I': np.array([0., 3.]),
      'I0': np.array([6.e-7, 6.e-7]),
      'IL': np.array([7., 7.]),
      'V_expected': np.array([0.5*(np.log(7. + 6.e-7) - np.log(6.e-7)),
                             7.5049875193450521])
    },
    {  # Can handle mixed inputs with a rank-2 array with infinite shunt
      #  resistance, Rsh=inf gives V=Voc=nNsVth*(np.log(IL + I0) - np.log(I0)
      #  at I=0
      'Rsh': np.array([[np.inf, np.inf], [np.inf, np.inf]]),
      'Rs': np.array([0.1]),
      'nNsVth': np.array(0.5),
      'I': 0.,
      'I0': np.array([6.e-7]),
      'IL': np.array([7.]),
      'V_expected': 0.5*(np.log(7. + 6.e-7) - np.log(6.e-7))*np.ones((2, 2))
    },
    {  # Can handle ideal series and shunt, Rsh=inf and Rs=0 give
      #  V = nNsVth*(np.log(IL - I + I0) - np.log(I0))
      'Rsh': np.inf,
      'Rs': 0.,
      'nNsVth': 0.5,
      'I': np.array([7., 7./2., 0.]),
      'I0': 6.e-7,
      'IL': 7.,
      'V_expected': np.array([0., 0.5*(np.log(7. - 7./2. + 6.e-7) -
                              np.log(6.e-7)), 0.5*(np.log(7. + 6.e-7) -
                              np.log(6.e-7))])
    },
    {  # Can handle only ideal series resistance, no closed form solution
      'Rsh': 20.,
      'Rs': 0.,
      'nNsVth': 0.5,
      'I': 3.,
      'I0': 6.e-7,
      'IL': 7.,
      'V_expected': 7.804987519345062
    },
    {  # Can handle all python scalar inputs with big LambertW arg
      'Rsh': 500.,
      'Rs': 10.,
      'nNsVth': 4.06,
      'I': 0.,
      'I0': 6.e-10,
      'IL': 1.2,
      'V_expected': 86.320000493521079
    },
    {  # Can handle all python scalar inputs with bigger LambertW arg
      #  1000 W/m^2 on a Canadian Solar 220M with 20 C ambient temp
      #  github issue 225 (this appears to be from PR 226 not issue 225)
      'Rsh': 190.,
      'Rs': 1.065,
      'nNsVth': 2.89,
      'I': 0.,
      'I0': 7.05196029e-08,
      'IL': 10.491262,
      'V_expected': 54.303958833791455
    },
    {  # Can handle all python scalar inputs with bigger LambertW arg
      #  1000 W/m^2 on a Canadian Solar 220M with 20 C ambient temp
      #  github issue 225
      'Rsh': 381.68,
      'Rs': 1.065,
      'nNsVth': 2.681527737715915,
      'I': 0.,
      'I0': 1.8739027472625636e-09,
      'IL': 5.1366949999999996,
      'V_expected': 58.19323124611128
    },
    {  # Verify mixed solution type indexing logic
      'Rsh': np.array([np.inf, 190., 381.68]),
      'Rs': 1.065,
      'nNsVth': np.array([2.89, 2.89, 2.681527737715915]),
      'I': 0.,
      'I0': np.array([7.05196029e-08, 7.05196029e-08, 1.8739027472625636e-09]),
      'IL': np.array([10.491262, 10.491262, 5.1366949999999996]),
      'V_expected': np.array([2.89*np.log1p(10.491262/7.05196029e-08),
                              54.303958833791455, 58.19323124611128])
    }])
def fixture_v_from_i(request):
    return request.param


@pytest.mark.parametrize(
    'method, atol', [('lambertw', 1e-11), ('brentq', 1e-11), ('newton', 1e-8)]
)
def test_v_from_i(fixture_v_from_i, method, atol):
    # Solution set loaded from fixture
    Rsh = fixture_v_from_i['Rsh']
    Rs = fixture_v_from_i['Rs']
    nNsVth = fixture_v_from_i['nNsVth']
    I = fixture_v_from_i['I']
    I0 = fixture_v_from_i['I0']
    IL = fixture_v_from_i['IL']
    V_expected = fixture_v_from_i['V_expected']

    V = pvsystem.v_from_i(Rsh, Rs, nNsVth, I, I0, IL, method=method)
    assert(isinstance(V, type(V_expected)))
    if isinstance(V, type(np.ndarray)):
        assert(isinstance(V.dtype, type(V_expected.dtype)))
        assert(V.shape == V_expected.shape)
    assert_allclose(V, V_expected, atol=atol)


def test_i_from_v_from_i(fixture_v_from_i):
    # Solution set loaded from fixture
    Rsh = fixture_v_from_i['Rsh']
    Rs = fixture_v_from_i['Rs']
    nNsVth = fixture_v_from_i['nNsVth']
    I = fixture_v_from_i['I']
    I0 = fixture_v_from_i['I0']
    IL = fixture_v_from_i['IL']
    V = fixture_v_from_i['V_expected']

    # Convergence criteria
    atol = 1.e-11

    I_expected = pvsystem.i_from_v(Rsh, Rs, nNsVth, V, I0, IL,
                                   method='lambertw')
    assert_allclose(I, I_expected, atol=atol)
    I = pvsystem.i_from_v(Rsh, Rs, nNsVth, V, I0, IL)
    assert(isinstance(I, type(I_expected)))
    if isinstance(I, type(np.ndarray)):
        assert(isinstance(I.dtype, type(I_expected.dtype)))
        assert(I.shape == I_expected.shape)
    assert_allclose(I, I_expected, atol=atol)


@pytest.fixture(params=[
    {  # Can handle all python scalar inputs
      'Rsh': 20.,
      'Rs': 0.1,
      'nNsVth': 0.5,
      'V': 7.5049875193450521,
      'I0': 6.e-7,
      'IL': 7.,
      'I_expected': 3.
    },
    {  # Can handle all rank-0 array inputs
      'Rsh': np.array(20.),
      'Rs': np.array(0.1),
      'nNsVth': np.array(0.5),
      'V': np.array(7.5049875193450521),
      'I0': np.array(6.e-7),
      'IL': np.array(7.),
      'I_expected': np.array(3.)
    },
    {  # Can handle all rank-1 singleton array inputs
      'Rsh': np.array([20.]),
      'Rs': np.array([0.1]),
      'nNsVth': np.array([0.5]),
      'V': np.array([7.5049875193450521]),
      'I0': np.array([6.e-7]),
      'IL': np.array([7.]),
      'I_expected': np.array([3.])
    },
    {  # Can handle all rank-1 non-singleton array inputs with a zero
      #  series resistance, Rs=0 gives I=IL=Isc at V=0
      'Rsh': np.array([20., 20.]),
      'Rs': np.array([0., 0.1]),
      'nNsVth': np.array([0.5, 0.5]),
      'V': np.array([0., 7.5049875193450521]),
      'I0': np.array([6.e-7, 6.e-7]),
      'IL': np.array([7., 7.]),
      'I_expected': np.array([7., 3.])
    },
    {  # Can handle mixed inputs with a rank-2 array with zero series
      #  resistance, Rs=0 gives I=IL=Isc at V=0
      'Rsh': np.array([20.]),
      'Rs': np.array([[0., 0.], [0., 0.]]),
      'nNsVth': np.array(0.5),
      'V': 0.,
      'I0': np.array([6.e-7]),
      'IL': np.array([7.]),
      'I_expected': np.array([[7., 7.], [7., 7.]])
    },
    {  # Can handle ideal series and shunt, Rsh=inf and Rs=0 give
      #  V_oc = nNsVth*(np.log(IL + I0) - np.log(I0))
      'Rsh': np.inf,
      'Rs': 0.,
      'nNsVth': 0.5,
      'V': np.array([0., 0.5*(np.log(7. + 6.e-7) - np.log(6.e-7))/2.,
                     0.5*(np.log(7. + 6.e-7) - np.log(6.e-7))]),
      'I0': 6.e-7,
      'IL': 7.,
      'I_expected': np.array([7., 7. - 6.e-7*np.expm1((np.log(7. + 6.e-7) -
                              np.log(6.e-7))/2.), 0.])
    },
    {  # Can handle only ideal shunt resistance, no closed form solution
      'Rsh': np.inf,
      'Rs': 0.1,
      'nNsVth': 0.5,
      'V': 7.5049875193450521,
      'I0': 6.e-7,
      'IL': 7.,
      'I_expected': 3.2244873645510923
    }])
def fixture_i_from_v(request):
    return request.param


@pytest.mark.parametrize(
    'method, atol', [('lambertw', 1e-11), ('brentq', 1e-11), ('newton', 1e-11)]
)
def test_i_from_v(fixture_i_from_v, method, atol):
    # Solution set loaded from fixture
    Rsh = fixture_i_from_v['Rsh']
    Rs = fixture_i_from_v['Rs']
    nNsVth = fixture_i_from_v['nNsVth']
    V = fixture_i_from_v['V']
    I0 = fixture_i_from_v['I0']
    IL = fixture_i_from_v['IL']
    I_expected = fixture_i_from_v['I_expected']

    I = pvsystem.i_from_v(Rsh, Rs, nNsVth, V, I0, IL, method=method)
    assert(isinstance(I, type(I_expected)))
    if isinstance(I, type(np.ndarray)):
        assert(isinstance(I.dtype, type(I_expected.dtype)))
        assert(I.shape == I_expected.shape)
    assert_allclose(I, I_expected, atol=atol)


def test_PVSystem_i_from_v(mocker):
    system = pvsystem.PVSystem()
    m = mocker.patch('pvlib.pvsystem.i_from_v', autospec=True)
    args = (20, 0.1, 0.5, 7.5049875193450521, 6e-7, 7)
    system.i_from_v(*args)
    m.assert_called_once_with(*args)


def test_i_from_v_size():
    with pytest.raises(ValueError):
        pvsystem.i_from_v(20, [0.1] * 2, 0.5, [7.5] * 3, 6.0e-7, 7.0)
    with pytest.raises(ValueError):
        pvsystem.i_from_v(20, [0.1] * 2, 0.5, [7.5] * 3, 6.0e-7, 7.0,
                          method='brentq')
    with pytest.raises(ValueError):
        pvsystem.i_from_v(20, 0.1, 0.5, [7.5] * 3, 6.0e-7, np.array([7., 7.]),
                          method='newton')


def test_v_from_i_size():
    with pytest.raises(ValueError):
        pvsystem.v_from_i(20, [0.1] * 2, 0.5, [3.0] * 3, 6.0e-7, 7.0)
    with pytest.raises(ValueError):
        pvsystem.v_from_i(20, [0.1] * 2, 0.5, [3.0] * 3, 6.0e-7, 7.0,
                          method='brentq')
    with pytest.raises(ValueError):
        pvsystem.v_from_i(20, [0.1], 0.5, [3.0] * 3, 6.0e-7, np.array([7., 7.]),
                          method='newton')


def test_mpp_floats():
    """test max_power_point"""
    IL, I0, Rs, Rsh, nNsVth = (7, 6e-7, .1, 20, .5)
    out = pvsystem.max_power_point(IL, I0, Rs, Rsh, nNsVth, method='brentq')
    expected = {'i_mp': 6.1362673597376753,  # 6.1390251797935704, lambertw
                'v_mp': 6.2243393757884284,  # 6.221535886625464, lambertw
                'p_mp': 38.194210547580511}  # 38.194165464983037} lambertw
    assert isinstance(out, dict)
    for k, v in out.items():
        assert np.isclose(v, expected[k])
    out = pvsystem.max_power_point(IL, I0, Rs, Rsh, nNsVth, method='newton')
    for k, v in out.items():
        assert np.isclose(v, expected[k])


def test_mpp_array():
    """test max_power_point"""
    IL, I0, Rs, Rsh, nNsVth = (np.array([7, 7]), 6e-7, .1, 20, .5)
    out = pvsystem.max_power_point(IL, I0, Rs, Rsh, nNsVth, method='brentq')
    expected = {'i_mp': [6.1362673597376753] * 2,
                'v_mp': [6.2243393757884284] * 2,
                'p_mp': [38.194210547580511] * 2}
    assert isinstance(out, dict)
    for k, v in out.items():
        assert np.allclose(v, expected[k])
    out = pvsystem.max_power_point(IL, I0, Rs, Rsh, nNsVth, method='newton')
    for k, v in out.items():
        assert np.allclose(v, expected[k])


def test_mpp_series():
    """test max_power_point"""
    idx = ['2008-02-17T11:30:00-0800', '2008-02-17T12:30:00-0800']
    IL, I0, Rs, Rsh, nNsVth = (np.array([7, 7]), 6e-7, .1, 20, .5)
    IL = pd.Series(IL, index=idx)
    out = pvsystem.max_power_point(IL, I0, Rs, Rsh, nNsVth, method='brentq')
    expected = pd.DataFrame({'i_mp': [6.1362673597376753] * 2,
                             'v_mp': [6.2243393757884284] * 2,
                             'p_mp': [38.194210547580511] * 2},
                            index=idx)
    assert isinstance(out, pd.DataFrame)
    for k, v in out.items():
        assert np.allclose(v, expected[k])
    out = pvsystem.max_power_point(IL, I0, Rs, Rsh, nNsVth, method='newton')
    for k, v in out.items():
        assert np.allclose(v, expected[k])


def test_singlediode_series(cec_module_params):
    times = pd.date_range(start='2015-01-01', periods=2, freq='12H')
    effective_irradiance = pd.Series([0.0, 800.0], index=times)
    IL, I0, Rs, Rsh, nNsVth = pvsystem.calcparams_desoto(
        effective_irradiance,
        temp_cell=25,
        alpha_sc=cec_module_params['alpha_sc'],
        a_ref=cec_module_params['a_ref'],
        I_L_ref=cec_module_params['I_L_ref'],
        I_o_ref=cec_module_params['I_o_ref'],
        R_sh_ref=cec_module_params['R_sh_ref'],
        R_s=cec_module_params['R_s'],
        EgRef=1.121,
        dEgdT=-0.0002677
    )
    out = pvsystem.singlediode(IL, I0, Rs, Rsh, nNsVth)
    assert isinstance(out, pd.DataFrame)


def test_singlediode_array():
    # github issue 221
    photocurrent = np.linspace(0, 10, 11)
    resistance_shunt = 16
    resistance_series = 0.094
    nNsVth = 0.473
    saturation_current = 1.943e-09

    sd = pvsystem.singlediode(photocurrent, saturation_current,
                              resistance_series, resistance_shunt, nNsVth,
                              method='lambertw')

    expected = np.array([
        0.        ,  0.54538398,  1.43273966,  2.36328163,  3.29255606,
        4.23101358,  5.16177031,  6.09368251,  7.02197553,  7.96846051,
        8.88220557])

    assert_allclose(sd['i_mp'], expected, atol=0.01)

    sd = pvsystem.singlediode(photocurrent, saturation_current,
                              resistance_series, resistance_shunt, nNsVth)

    expected = pvsystem.i_from_v(resistance_shunt, resistance_series, nNsVth,
                                 sd['v_mp'], saturation_current, photocurrent,
                                 method='lambertw')

    assert_allclose(sd['i_mp'], expected, atol=0.01)


def test_singlediode_floats():
    out = pvsystem.singlediode(7, 6e-7, .1, 20, .5, method='lambertw')
    expected = {'i_xx': 4.2498,
                'i_mp': 6.1275,
                'v_oc': 8.1063,
                'p_mp': 38.1937,
                'i_x': 6.7558,
                'i_sc': 6.9651,
                'v_mp': 6.2331,
                'i': None,
                'v': None}
    assert isinstance(out, dict)
    for k, v in out.items():
        if k in ['i', 'v']:
            assert v is None
        else:
            assert_allclose(v, expected[k], atol=1e-3)


def test_singlediode_floats_ivcurve():
    out = pvsystem.singlediode(7, 6e-7, .1, 20, .5, ivcurve_pnts=3, method='lambertw')
    expected = {'i_xx': 4.2498,
                'i_mp': 6.1275,
                'v_oc': 8.1063,
                'p_mp': 38.1937,
                'i_x': 6.7558,
                'i_sc': 6.9651,
                'v_mp': 6.2331,
                'i': np.array([6.965172e+00, 6.755882e+00, 2.575717e-14]),
                'v': np.array([0., 4.05315, 8.1063])}
    assert isinstance(out, dict)
    for k, v in out.items():
        assert_allclose(v, expected[k], atol=1e-3)


def test_singlediode_series_ivcurve(cec_module_params):
    times = pd.date_range(start='2015-06-01', periods=3, freq='6H')
    effective_irradiance = pd.Series([0.0, 400.0, 800.0], index=times)
    IL, I0, Rs, Rsh, nNsVth = pvsystem.calcparams_desoto(
                                  effective_irradiance,
                                  temp_cell=25,
                                  alpha_sc=cec_module_params['alpha_sc'],
                                  a_ref=cec_module_params['a_ref'],
                                  I_L_ref=cec_module_params['I_L_ref'],
                                  I_o_ref=cec_module_params['I_o_ref'],
                                  R_sh_ref=cec_module_params['R_sh_ref'],
                                  R_s=cec_module_params['R_s'],
                                  EgRef=1.121,
                                  dEgdT=-0.0002677)

    out = pvsystem.singlediode(IL, I0, Rs, Rsh, nNsVth, ivcurve_pnts=3,
                               method='lambertw')

    expected = OrderedDict([('i_sc', array([0., 3.01054475, 6.00675648])),
                            ('v_oc', array([0., 9.96886962, 10.29530483])),
                            ('i_mp', array([0., 2.65191983, 5.28594672])),
                            ('v_mp', array([0., 8.33392491, 8.4159707])),
                            ('p_mp', array([0., 22.10090078, 44.48637274])),
                            ('i_x', array([0., 2.88414114, 5.74622046])),
                            ('i_xx', array([0., 2.04340914, 3.90007956])),
                            ('v', array([[0., 0., 0.],
                                         [0., 4.98443481, 9.96886962],
                                         [0., 5.14765242, 10.29530483]])),
                            ('i', array([[0., 0., 0.],
                                         [3.01079860e+00, 2.88414114e+00,
                                          3.10862447e-14],
                                         [6.00726296e+00, 5.74622046e+00,
                                          0.00000000e+00]]))])

    for k, v in out.items():
        assert_allclose(v, expected[k], atol=1e-2)

    out = pvsystem.singlediode(IL, I0, Rs, Rsh, nNsVth, ivcurve_pnts=3)

    expected['i_mp'] = pvsystem.i_from_v(Rsh, Rs, nNsVth, out['v_mp'], I0, IL,
                                         method='lambertw')
    expected['v_mp'] = pvsystem.v_from_i(Rsh, Rs, nNsVth, out['i_mp'], I0, IL,
                                         method='lambertw')
    expected['i'] = pvsystem.i_from_v(Rsh, Rs, nNsVth, out['v'].T, I0, IL,
                                         method='lambertw').T
    expected['v'] = pvsystem.v_from_i(Rsh, Rs, nNsVth, out['i'].T, I0, IL,
                                         method='lambertw').T

    for k, v in out.items():
        assert_allclose(v, expected[k], atol=1e-2)


def test_scale_voltage_current_power():
    data = pd.DataFrame(
        np.array([[2, 1.5, 10, 8, 12, 0.5, 1.5]]),
        columns=['i_sc', 'i_mp', 'v_oc', 'v_mp', 'p_mp', 'i_x', 'i_xx'],
        index=[0])
    expected = pd.DataFrame(
        np.array([[6, 4.5, 20, 16, 72, 1.5, 4.5]]),
        columns=['i_sc', 'i_mp', 'v_oc', 'v_mp', 'p_mp', 'i_x', 'i_xx'],
        index=[0])
    out = pvsystem.scale_voltage_current_power(data, voltage=2, current=3)
    assert_frame_equal(out, expected, check_less_precise=5)


def test_PVSystem_scale_voltage_current_power(mocker):
    data = None
    system = pvsystem.PVSystem(modules_per_string=2, strings_per_inverter=3)
    m = mocker.patch(
        'pvlib.pvsystem.scale_voltage_current_power', autospec=True)
    system.scale_voltage_current_power(data)
    m.assert_called_once_with(data, voltage=2, current=3)


def test_PVSystem_multi_scale_voltage_current_power(mocker):
    data = (1, 2)
    system = pvsystem.PVSystem(
        arrays=[pvsystem.Array(pvsystem.FixedMount(0, 180),
                               modules_per_string=2, strings=3),
                pvsystem.Array(pvsystem.FixedMount(0, 180),
                               modules_per_string=3, strings=5)]
    )
    m = mocker.patch(
        'pvlib.pvsystem.scale_voltage_current_power', autospec=True
    )
    system.scale_voltage_current_power(data)
    m.assert_has_calls(
        [mock.call(1, voltage=2, current=3),
         mock.call(2, voltage=3, current=5)],
        any_order=True
    )
    with pytest.raises(ValueError,
                       match="Length mismatch for per-array parameter"):
        system.scale_voltage_current_power(None)


def test_PVSystem_get_ac_sandia(cec_inverter_parameters, mocker):
    inv_fun = mocker.spy(inverter, 'sandia')
    system = pvsystem.PVSystem(
        inverter=cec_inverter_parameters['Name'],
        inverter_parameters=cec_inverter_parameters,
    )
    vdcs = pd.Series(np.linspace(0, 50, 3))
    idcs = pd.Series(np.linspace(0, 11, 3))
    pdcs = idcs * vdcs
    pacs = system.get_ac('sandia', pdcs, v_dc=vdcs)
    inv_fun.assert_called_once()
    assert_series_equal(pacs, pd.Series([-0.020000, 132.004308, 250.000000]))


@fail_on_pvlib_version('0.10')
def test_PVSystem_snlinverter(cec_inverter_parameters):
    system = pvsystem.PVSystem(
        inverter=cec_inverter_parameters['Name'],
        inverter_parameters=cec_inverter_parameters,
    )
    vdcs = pd.Series(np.linspace(0,50,3))
    idcs = pd.Series(np.linspace(0,11,3))
    pdcs = idcs * vdcs
    with pytest.warns(pvlibDeprecationWarning):
        pacs = system.snlinverter(vdcs, pdcs)
    assert_series_equal(pacs, pd.Series([-0.020000, 132.004308, 250.000000]))


def test_PVSystem_get_ac_sandia_multi(cec_inverter_parameters, mocker):
    inv_fun = mocker.spy(inverter, 'sandia_multi')
    system = pvsystem.PVSystem(
        arrays=[pvsystem.Array(pvsystem.FixedMount(0, 180)),
                pvsystem.Array(pvsystem.FixedMount(0, 180))],
        inverter=cec_inverter_parameters['Name'],
        inverter_parameters=cec_inverter_parameters,
    )
    vdcs = pd.Series(np.linspace(0, 50, 3))
    idcs = pd.Series(np.linspace(0, 11, 3)) / 2
    pdcs = idcs * vdcs
    pacs = system.get_ac('sandia', (pdcs, pdcs), v_dc=(vdcs, vdcs))
    inv_fun.assert_called_once()
    assert_series_equal(pacs, pd.Series([-0.020000, 132.004308, 250.000000]))
    with pytest.raises(ValueError,
                       match="Length mismatch for per-array parameter"):
        system.get_ac('sandia', vdcs, (pdcs, pdcs))
    with pytest.raises(ValueError,
                       match="Length mismatch for per-array parameter"):
        system.get_ac('sandia', vdcs, (pdcs,))
    with pytest.raises(ValueError,
                       match="Length mismatch for per-array parameter"):
        system.get_ac('sandia', (vdcs, vdcs), (pdcs, pdcs, pdcs))


def test_PVSystem_get_ac_pvwatts(pvwatts_system_defaults, mocker):
    mocker.spy(inverter, 'pvwatts')
    pdc = 50
    out = pvwatts_system_defaults.get_ac('pvwatts', pdc)
    inverter.pvwatts.assert_called_once_with(
        pdc, **pvwatts_system_defaults.inverter_parameters)
    assert out < pdc


def test_PVSystem_get_ac_pvwatts_kwargs(pvwatts_system_kwargs, mocker):
    mocker.spy(inverter, 'pvwatts')
    pdc = 50
    out = pvwatts_system_kwargs.get_ac('pvwatts', pdc)
    inverter.pvwatts.assert_called_once_with(
        pdc, **pvwatts_system_kwargs.inverter_parameters)
    assert out < pdc


def test_PVSystem_get_ac_pvwatts_multi(
        pvwatts_system_defaults, pvwatts_system_kwargs, mocker):
    mocker.spy(inverter, 'pvwatts_multi')
    expected = [pd.Series([0.0, 48.123524, 86.400000]),
                pd.Series([0.0, 45.893550, 85.500000])]
    systems = [pvwatts_system_defaults, pvwatts_system_kwargs]
    for base_sys, exp in zip(systems, expected):
        system = pvsystem.PVSystem(
            arrays=[pvsystem.Array(pvsystem.FixedMount(0, 180)),
                    pvsystem.Array(pvsystem.FixedMount(0, 180),)],
            inverter_parameters=base_sys.inverter_parameters,
        )
        pdcs = pd.Series([0., 25., 50.])
        pacs = system.get_ac('pvwatts', (pdcs, pdcs))
        assert_series_equal(pacs, exp)
    assert inverter.pvwatts_multi.call_count == 2
    with pytest.raises(ValueError,
                       match="Length mismatch for per-array parameter"):
        system.get_ac('pvwatts', (pdcs,))
    with pytest.raises(ValueError,
                       match="Length mismatch for per-array parameter"):
        system.get_ac('pvwatts', pdcs)
    with pytest.raises(ValueError,
                       match="Length mismatch for per-array parameter"):
        system.get_ac('pvwatts', (pdcs, pdcs, pdcs))


@pytest.mark.parametrize('model', ['sandia', 'adr', 'pvwatts'])
def test_PVSystem_get_ac_single_array_tuple_input(
        model,
        pvwatts_system_defaults,
        cec_inverter_parameters,
        adr_inverter_parameters):
    vdcs = {
        'sandia': pd.Series(np.linspace(0, 50, 3)),
        'pvwatts': None,
        'adr': pd.Series([135, 154, 390, 420, 551])
    }
    pdcs = {'adr': pd.Series([135, 1232, 1170, 420, 551]),
            'sandia': pd.Series(np.linspace(0, 11, 3)) * vdcs['sandia'],
            'pvwatts': 50}
    inverter_parameters = {
        'sandia': cec_inverter_parameters,
        'adr': adr_inverter_parameters,
        'pvwatts': pvwatts_system_defaults.inverter_parameters
    }
    expected = {
        'adr': pd.Series([np.nan, 1161.5745, 1116.4459, 382.6679, np.nan]),
        'sandia': pd.Series([-0.020000, 132.004308, 250.000000])
    }
    system = pvsystem.PVSystem(
        arrays=[pvsystem.Array(pvsystem.FixedMount(0, 180))],
        inverter_parameters=inverter_parameters[model]
    )
    ac = system.get_ac(p_dc=(pdcs[model],), v_dc=(vdcs[model],), model=model)
    if model == 'pvwatts':
        assert ac < pdcs['pvwatts']
    else:
        assert_series_equal(ac, expected[model])


def test_PVSystem_get_ac_adr(adr_inverter_parameters, mocker):
    mocker.spy(inverter, 'adr')
    system = pvsystem.PVSystem(
        inverter_parameters=adr_inverter_parameters,
    )
    vdcs = pd.Series([135, 154, 390, 420, 551])
    pdcs = pd.Series([135, 1232, 1170, 420, 551])
    pacs = system.get_ac('adr', pdcs, vdcs)
    assert_series_equal(pacs, pd.Series([np.nan, 1161.5745, 1116.4459,
                                         382.6679, np.nan]))
    inverter.adr.assert_called_once_with(vdcs, pdcs,
                                         system.inverter_parameters)


def test_PVSystem_get_ac_adr_multi(adr_inverter_parameters):
    system = pvsystem.PVSystem(
        arrays=[pvsystem.Array(pvsystem.FixedMount(0, 180)),
                pvsystem.Array(pvsystem.FixedMount(0, 180))],
        inverter_parameters=adr_inverter_parameters,
    )
    pdcs = pd.Series([135, 1232, 1170, 420, 551])
    with pytest.raises(ValueError,
                       match="The adr inverter function cannot be used"):
        system.get_ac(model='adr', p_dc=pdcs)


def test_PVSystem_get_ac_invalid(cec_inverter_parameters):
    system = pvsystem.PVSystem(
        inverter_parameters=cec_inverter_parameters,
    )
    pdcs = pd.Series(np.linspace(0, 50, 3))
    with pytest.raises(ValueError, match="is not a valid AC power model"):
        system.get_ac(model='not_a_model', p_dc=pdcs)


def test_PVSystem_creation():
    pv_system = pvsystem.PVSystem(module='blah', inverter='blarg')
    # ensure that parameter attributes are dict-like. GH 294
    with pytest.warns(pvlibDeprecationWarning):
        pv_system.module_parameters['pdc0'] = 1

    pv_system.inverter_parameters['Paco'] = 1


def test_PVSystem_multiple_array_creation():
    array_one = pvsystem.Array(pvsystem.FixedMount(surface_tilt=32))
    array_two = pvsystem.Array(pvsystem.FixedMount(surface_tilt=15),
                               module_parameters={'pdc0': 1})
    pv_system = pvsystem.PVSystem(arrays=[array_one, array_two])
<<<<<<< HEAD
    assert pv_system.module_parameters == ({}, {'pdc0': 1})
=======
>>>>>>> 276a30de
    assert pv_system.arrays == (array_one, array_two)
    with pytest.raises(TypeError):
        pvsystem.PVSystem(arrays=array_one)


def test_PVSystem_get_aoi():
    system = pvsystem.PVSystem(surface_tilt=32, surface_azimuth=135)
    aoi = system.get_aoi(30, 225)
    assert np.round(aoi, 4) == 42.7408


def test_PVSystem_multiple_array_get_aoi():
    system = pvsystem.PVSystem(
        arrays=[pvsystem.Array(pvsystem.FixedMount(surface_tilt=15,
                                                   surface_azimuth=135)),
                pvsystem.Array(pvsystem.FixedMount(surface_tilt=32,
                                                   surface_azimuth=135))]
    )
    aoi_one, aoi_two = system.get_aoi(30, 225)
    assert np.round(aoi_two, 4) == 42.7408
    assert aoi_two != aoi_one
    assert aoi_one > 0


def test_PVSystem_get_irradiance():
    system = pvsystem.PVSystem(surface_tilt=32, surface_azimuth=135)
    times = pd.date_range(start='20160101 1200-0700',
                          end='20160101 1800-0700', freq='6H')
    location = Location(latitude=32, longitude=-111)
    solar_position = location.get_solarposition(times)
    irrads = pd.DataFrame({'dni':[900,0], 'ghi':[600,0], 'dhi':[100,0]},
                          index=times)

    irradiance = system.get_irradiance(solar_position['apparent_zenith'],
                                       solar_position['azimuth'],
                                       irrads['dni'],
                                       irrads['ghi'],
                                       irrads['dhi'])

    expected = pd.DataFrame(data=np.array(
        [[ 883.65494055,  745.86141676,  137.79352379,  126.397131  ,
              11.39639279],
           [   0.        ,   -0.        ,    0.        ,    0.        ,    0.        ]]),
                            columns=['poa_global', 'poa_direct',
                                     'poa_diffuse', 'poa_sky_diffuse',
                                     'poa_ground_diffuse'],
                            index=times)

    assert_frame_equal(irradiance, expected, check_less_precise=2)


def test_PVSystem_get_irradiance_model(mocker):
    spy_perez = mocker.spy(irradiance, 'perez')
    spy_haydavies = mocker.spy(irradiance, 'haydavies')
    system = pvsystem.PVSystem(surface_tilt=32, surface_azimuth=135)
    times = pd.date_range(start='20160101 1200-0700',
                          end='20160101 1800-0700', freq='6H')
    location = Location(latitude=32, longitude=-111)
    solar_position = location.get_solarposition(times)
    irrads = pd.DataFrame({'dni': [900, 0], 'ghi': [600, 0], 'dhi': [100, 0]},
                          index=times)
    system.get_irradiance(solar_position['apparent_zenith'],
                          solar_position['azimuth'],
                          irrads['dni'],
                          irrads['ghi'],
                          irrads['dhi'])
    spy_haydavies.assert_called_once()
    system.get_irradiance(solar_position['apparent_zenith'],
                          solar_position['azimuth'],
                          irrads['dni'],
                          irrads['ghi'],
                          irrads['dhi'],
                          model='perez')
    spy_perez.assert_called_once()


def test_PVSystem_multi_array_get_irradiance():
    array_one = pvsystem.Array(pvsystem.FixedMount(surface_tilt=32,
                                                   surface_azimuth=135))
    array_two = pvsystem.Array(pvsystem.FixedMount(surface_tilt=5,
                                                   surface_azimuth=150))
    system = pvsystem.PVSystem(arrays=[array_one, array_two])
    location = Location(latitude=32, longitude=-111)
    times = pd.date_range(start='20160101 1200-0700',
                          end='20160101 1800-0700', freq='6H')
    solar_position = location.get_solarposition(times)
    irrads = pd.DataFrame({'dni': [900, 0], 'ghi': [600, 0], 'dhi': [100, 0]},
                          index=times)
    array_one_expected = array_one.get_irradiance(
        solar_position['apparent_zenith'],
        solar_position['azimuth'],
        irrads['dni'], irrads['ghi'], irrads['dhi']
    )
    array_two_expected = array_two.get_irradiance(
        solar_position['apparent_zenith'],
        solar_position['azimuth'],
        irrads['dni'], irrads['ghi'], irrads['dhi']
    )
    array_one_irrad, array_two_irrad = system.get_irradiance(
        solar_position['apparent_zenith'],
        solar_position['azimuth'],
        irrads['dni'], irrads['ghi'], irrads['dhi']
    )
    assert_frame_equal(
        array_one_irrad, array_one_expected, check_less_precise=2
    )
    assert_frame_equal(
        array_two_irrad, array_two_expected, check_less_precise=2
    )


def test_PVSystem_multi_array_get_irradiance_multi_irrad():
    """Test a system with two identical arrays but different irradiance.

    Because only the irradiance is different we expect the same output
    when only one GHI/DHI/DNI input is given, but different output
    for each array when different GHI/DHI/DNI input is given. For the later
    case we verify that the correct irradiance data is passed to each array.
    """
    array_one = pvsystem.Array(pvsystem.FixedMount(0, 180))
    array_two = pvsystem.Array(pvsystem.FixedMount(0, 180))
    system = pvsystem.PVSystem(arrays=[array_one, array_two])
    location = Location(latitude=32, longitude=-111)
    times = pd.date_range(start='20160101 1200-0700',
                          end='20160101 1800-0700', freq='6H')
    solar_position = location.get_solarposition(times)
    irrads = pd.DataFrame({'dni': [900, 0], 'ghi': [600, 0], 'dhi': [100, 0]},
                          index=times)
    irrads_two = pd.DataFrame(
        {'dni': [0, 900], 'ghi': [0, 600], 'dhi': [0, 100]},
        index=times
    )
    array_irrad = system.get_irradiance(
        solar_position['apparent_zenith'],
        solar_position['azimuth'],
        (irrads['dhi'], irrads['dhi']),
        (irrads['ghi'], irrads['ghi']),
        (irrads['dni'], irrads['dni'])
    )
    assert_frame_equal(array_irrad[0], array_irrad[1])
    array_irrad = system.get_irradiance(
        solar_position['apparent_zenith'],
        solar_position['azimuth'],
        (irrads['dhi'], irrads_two['dhi']),
        (irrads['ghi'], irrads_two['ghi']),
        (irrads['dni'], irrads_two['dni'])
    )
    array_one_expected = array_one.get_irradiance(
        solar_position['apparent_zenith'],
        solar_position['azimuth'],
        irrads['dhi'], irrads['ghi'], irrads['dni']
    )
    array_two_expected = array_two.get_irradiance(
        solar_position['apparent_zenith'],
        solar_position['azimuth'],
        irrads_two['dhi'], irrads_two['ghi'], irrads_two['dni']
    )
    assert not array_irrad[0].equals(array_irrad[1])
    assert_frame_equal(array_irrad[0], array_one_expected)
    assert_frame_equal(array_irrad[1], array_two_expected)
    with pytest.raises(ValueError,
                       match="Length mismatch for per-array parameter"):
        system.get_irradiance(
            solar_position['apparent_zenith'],
            solar_position['azimuth'],
            (irrads['dhi'], irrads_two['dhi'], irrads['dhi']),
            (irrads['ghi'], irrads_two['ghi']),
            irrads['dni']
        )
    array_irrad = system.get_irradiance(
        solar_position['apparent_zenith'],
        solar_position['azimuth'],
        (irrads['dhi'], irrads_two['dhi']),
        irrads['ghi'],
        irrads['dni']
    )
    assert_frame_equal(array_irrad[0], array_one_expected)
    assert not array_irrad[0].equals(array_irrad[1])


def test_PVSystem_change_surface_tilt():
    system = pvsystem.PVSystem(surface_tilt=30)
    assert system.surface_tilt == 30
    match = "PVSystem.surface_tilt attribute is deprecated"
    with pytest.warns(UserWarning, match=match):
        system.surface_tilt = 10
    assert system.surface_tilt == 10


def test_PVSystem_change_surface_azimuth():
    system = pvsystem.PVSystem(surface_azimuth=180)
<<<<<<< HEAD
    assert system.surface_azimuth == 180
    match = "PVSystem.surface_azimuth attribute is deprecated"
    with pytest.warns(UserWarning, match=match):
        system.surface_azimuth = 90
    assert system.surface_azimuth == 90


@pytest.mark.parametrize('attr', ['surface_tilt', 'surface_azimuth'])
def test_PVSystem_change_surface_tilt_azimuth_multi(attr, two_array_system):
    # getting fails
    with pytest.raises(AttributeError, match='not supported for multi-array'):
        getattr(two_array_system, attr)

    # setting fails
    with pytest.raises(AttributeError, match='not supported for multi-array'):
        setattr(two_array_system, attr, 0)


def test_PVSystem_get_albedo(two_array_system):
=======
    with pytest.warns(pvlibDeprecationWarning):
        assert system.surface_azimuth == 180
    with pytest.warns(pvlibDeprecationWarning):
        system.surface_azimuth = 90
    with pytest.warns(pvlibDeprecationWarning):
        assert system.surface_azimuth == 90


def test_PVSystem_get_albedo():
>>>>>>> 276a30de
    system = pvsystem.PVSystem(
        arrays=[pvsystem.Array(pvsystem.FixedMount(0, 180), albedo=0.5)]
    )
    with pytest.warns(pvlibDeprecationWarning):
        assert system.albedo == 0.5


def test_PVSystem_modules_per_string():
    system = pvsystem.PVSystem(
<<<<<<< HEAD
        arrays=[
            pvsystem.Array(pvsystem.FixedMount(0, 180), modules_per_string=1),
            pvsystem.Array(pvsystem.FixedMount(0, 180), modules_per_string=2)]
    )
    assert system.modules_per_string == (1, 2)
    system = pvsystem.PVSystem(
        arrays=[
            pvsystem.Array(pvsystem.FixedMount(0, 180), modules_per_string=5)]
=======
        arrays=[pvsystem.Array(modules_per_string=5)]
>>>>>>> 276a30de
    )
    with pytest.warns(pvlibDeprecationWarning):
        assert system.modules_per_string == 5


def test_PVSystem_strings_per_inverter():
    system = pvsystem.PVSystem(
<<<<<<< HEAD
        arrays=[pvsystem.Array(pvsystem.FixedMount(0, 180), strings=2),
                pvsystem.Array(pvsystem.FixedMount(0, 180), strings=1)]
    )
    assert system.strings_per_inverter == (2, 1)
    system = pvsystem.PVSystem(
        arrays=[pvsystem.Array(pvsystem.FixedMount(0, 180), strings=5)]
=======
        arrays=[pvsystem.Array(strings=5)]
>>>>>>> 276a30de
    )
    with pytest.warns(pvlibDeprecationWarning):
        assert system.strings_per_inverter == 5


@fail_on_pvlib_version('0.10')
@pytest.mark.parametrize('attr', ['module_parameters', 'module', 'module_type',
                                  'temperature_model_parameters', 'albedo',
                                  'surface_tilt', 'surface_azimuth',
                                  'racking_model', 'modules_per_string',
                                  'strings_per_inverter'])
def test_PVSystem_multi_array_attributes(attr):
    array_one = pvsystem.Array()
    array_two = pvsystem.Array()
    system = pvsystem.PVSystem(arrays=[array_one, array_two])
    with pytest.raises(AttributeError):
        getattr(system, attr)

    with pytest.raises(AttributeError):
        setattr(system, attr, 'dummy')

    system = pvsystem.PVSystem()
    with pytest.warns(pvlibDeprecationWarning):
        getattr(system, attr)

    with pytest.warns(pvlibDeprecationWarning):
        setattr(system, attr, 'dummy')


def test_PVSystem___repr__():
    system = pvsystem.PVSystem(
        module='blah', inverter='blarg', name='pv ftw',
        temperature_model_parameters={'a': -3.56})

    expected = """PVSystem:
  name: pv ftw
  Array:
    name: None
    mount: FixedMount(surface_tilt=0, surface_azimuth=180, racking_model=None, module_height=None)
    module: blah
    albedo: 0.25
    module_type: None
    temperature_model_parameters: {'a': -3.56}
    strings: 1
    modules_per_string: 1
  inverter: blarg"""
    assert system.__repr__() == expected


def test_PVSystem_multi_array___repr__():
    system = pvsystem.PVSystem(
        arrays=[pvsystem.Array(pvsystem.FixedMount(surface_tilt=30,
                                                   surface_azimuth=100)),
                pvsystem.Array(pvsystem.FixedMount(surface_tilt=20,
                                                   surface_azimuth=220),
                               name='foo')],
        inverter='blarg',
    )
    expected = """PVSystem:
  name: None
  Array:
    name: None
    mount: FixedMount(surface_tilt=30, surface_azimuth=100, racking_model=None, module_height=None)
    module: None
    albedo: 0.25
    module_type: None
    temperature_model_parameters: {}
    strings: 1
    modules_per_string: 1
  Array:
    name: foo
    mount: FixedMount(surface_tilt=20, surface_azimuth=220, racking_model=None, module_height=None)
    module: None
    albedo: 0.25
    module_type: None
    temperature_model_parameters: {}
    strings: 1
    modules_per_string: 1
  inverter: blarg"""  # noqa: E501
    assert expected == system.__repr__()


def test_Array___repr__():
    array = pvsystem.Array(
        mount=pvsystem.FixedMount(surface_tilt=10, surface_azimuth=100,
                                  racking_model='close_mount'),
        albedo=0.15, module_type='glass_glass',
        temperature_model_parameters={'a': -3.56},
        module_parameters={'foo': 'bar'},
        modules_per_string=100,
        strings=10, module='baz',
        name='biz'
    )
    expected = """Array:
  name: biz
  mount: FixedMount(surface_tilt=10, surface_azimuth=100, racking_model='close_mount', module_height=None)
  module: baz
  albedo: 0.15
  module_type: glass_glass
  temperature_model_parameters: {'a': -3.56}
  strings: 10
  modules_per_string: 100"""  # noqa: E501
    assert array.__repr__() == expected


def test_pvwatts_dc_scalars():
    expected = 88.65
    out = pvsystem.pvwatts_dc(900, 30, 100, -0.003)
    assert_allclose(out, expected)


def test_pvwatts_dc_arrays():
    irrad_trans = np.array([np.nan, 900, 900])
    temp_cell = np.array([30, np.nan, 30])
    irrad_trans, temp_cell = np.meshgrid(irrad_trans, temp_cell)
    expected = np.array([[nan,  88.65,  88.65],
                         [nan,    nan,    nan],
                         [nan,  88.65,  88.65]])
    out = pvsystem.pvwatts_dc(irrad_trans, temp_cell, 100, -0.003)
    assert_allclose(out, expected, equal_nan=True)


def test_pvwatts_dc_series():
    irrad_trans = pd.Series([np.nan, 900, 900])
    temp_cell = pd.Series([30, np.nan, 30])
    expected = pd.Series(np.array([   nan,    nan,  88.65]))
    out = pvsystem.pvwatts_dc(irrad_trans, temp_cell, 100, -0.003)
    assert_series_equal(expected, out)


def test_pvwatts_losses_default():
    expected = 14.075660688264469
    out = pvsystem.pvwatts_losses()
    assert_allclose(out, expected)


def test_pvwatts_losses_arrays():
    expected = np.array([nan, 14.934904])
    age = np.array([nan, 1])
    out = pvsystem.pvwatts_losses(age=age)
    assert_allclose(out, expected)


def test_pvwatts_losses_series():
    expected = pd.Series([nan, 14.934904])
    age = pd.Series([nan, 1])
    out = pvsystem.pvwatts_losses(age=age)
    assert_series_equal(expected, out)


@pytest.fixture
def pvwatts_system_defaults():
    module_parameters = {'pdc0': 100, 'gamma_pdc': -0.003}
    inverter_parameters = {'pdc0': 90}
    system = pvsystem.PVSystem(module_parameters=module_parameters,
                               inverter_parameters=inverter_parameters)
    return system


@pytest.fixture
def pvwatts_system_kwargs():
    module_parameters = {'pdc0': 100, 'gamma_pdc': -0.003, 'temp_ref': 20}
    inverter_parameters = {'pdc0': 90, 'eta_inv_nom': 0.95, 'eta_inv_ref': 1.0}
    system = pvsystem.PVSystem(module_parameters=module_parameters,
                               inverter_parameters=inverter_parameters)
    return system


def test_PVSystem_pvwatts_dc(pvwatts_system_defaults, mocker):
    mocker.spy(pvsystem, 'pvwatts_dc')
    irrad = 900
    temp_cell = 30
    expected = 90
    out = pvwatts_system_defaults.pvwatts_dc(irrad, temp_cell)
    pvsystem.pvwatts_dc.assert_called_once_with(
        irrad, temp_cell,
        **pvwatts_system_defaults.arrays[0].module_parameters)
    assert_allclose(expected, out, atol=10)


def test_PVSystem_pvwatts_dc_kwargs(pvwatts_system_kwargs, mocker):
    mocker.spy(pvsystem, 'pvwatts_dc')
    irrad = 900
    temp_cell = 30
    expected = 90
    out = pvwatts_system_kwargs.pvwatts_dc(irrad, temp_cell)
    pvsystem.pvwatts_dc.assert_called_once_with(
        irrad, temp_cell, **pvwatts_system_kwargs.arrays[0].module_parameters)
    assert_allclose(expected, out, atol=10)


def test_PVSystem_multiple_array_pvwatts_dc():
    array_one_module_parameters = {
        'pdc0': 100, 'gamma_pdc': -0.003, 'temp_ref': 20
    }
    array_one = pvsystem.Array(
        pvsystem.FixedMount(0, 180),
        module_parameters=array_one_module_parameters
    )
    array_two_module_parameters = {
        'pdc0': 150, 'gamma_pdc': -0.002, 'temp_ref': 25
    }
    array_two = pvsystem.Array(
        pvsystem.FixedMount(0, 180),
        module_parameters=array_two_module_parameters
    )
    system = pvsystem.PVSystem(arrays=[array_one, array_two])
    irrad_one = 900
    irrad_two = 500
    temp_cell_one = 30
    temp_cell_two = 20
    expected_one = pvsystem.pvwatts_dc(irrad_one, temp_cell_one,
                                       **array_one_module_parameters)
    expected_two = pvsystem.pvwatts_dc(irrad_two, temp_cell_two,
                                       **array_two_module_parameters)
    dc_one, dc_two = system.pvwatts_dc((irrad_one, irrad_two),
                                       (temp_cell_one, temp_cell_two))
    assert dc_one == expected_one
    assert dc_two == expected_two


def test_PVSystem_multiple_array_pvwatts_dc_value_error():
    system = pvsystem.PVSystem(
        arrays=[pvsystem.Array(pvsystem.FixedMount(0, 180)),
                pvsystem.Array(pvsystem.FixedMount(0, 180)),
                pvsystem.Array(pvsystem.FixedMount(0, 180))]
    )
    error_message = 'Length mismatch for per-array parameter'
    with pytest.raises(ValueError, match=error_message):
        system.pvwatts_dc(10, (1, 1, 1))
    with pytest.raises(ValueError, match=error_message):
        system.pvwatts_dc((10, 10), (1, 1, 1))
    with pytest.raises(ValueError, match=error_message):
        system.pvwatts_dc((10, 10, 10, 10), (1, 1, 1))
    with pytest.raises(ValueError, match=error_message):
        system.pvwatts_dc((1, 1, 1), 1)
    with pytest.raises(ValueError, match=error_message):
        system.pvwatts_dc((1, 1, 1), (1,))
    with pytest.raises(ValueError, match=error_message):
        system.pvwatts_dc((1,), 1)
    with pytest.raises(ValueError, match=error_message):
        system.pvwatts_dc((1, 1, 1, 1), (1, 1))
    with pytest.raises(ValueError, match=error_message):
        system.pvwatts_dc(2, 3)
    with pytest.raises(ValueError, match=error_message):
        # ValueError is raised for non-tuple iterable with correct length
        system.pvwatts_dc((1, 1, 1), pd.Series([1, 2, 3]))


def test_PVSystem_pvwatts_losses(pvwatts_system_defaults, mocker):
    mocker.spy(pvsystem, 'pvwatts_losses')
    age = 1
    pvwatts_system_defaults.losses_parameters = dict(age=age)
    expected = 15
    out = pvwatts_system_defaults.pvwatts_losses()
    pvsystem.pvwatts_losses.assert_called_once_with(age=age)
    assert out < expected


@fail_on_pvlib_version('0.10')
def test_PVSystem_pvwatts_ac(pvwatts_system_defaults, mocker):
    mocker.spy(inverter, 'pvwatts')
    pdc = 50
    with pytest.warns(pvlibDeprecationWarning):
        out = pvwatts_system_defaults.pvwatts_ac(pdc)
    inverter.pvwatts.assert_called_once_with(
        pdc, **pvwatts_system_defaults.inverter_parameters)
    assert out < pdc


@fail_on_pvlib_version('0.10')
def test_PVSystem_pvwatts_ac_kwargs(pvwatts_system_kwargs, mocker):
    mocker.spy(inverter, 'pvwatts')
    pdc = 50
    with pytest.warns(pvlibDeprecationWarning):
        out = pvwatts_system_kwargs.pvwatts_ac(pdc)
    inverter.pvwatts.assert_called_once_with(
        pdc, **pvwatts_system_kwargs.inverter_parameters)
    assert out < pdc


def test_PVSystem_num_arrays():
    system_one = pvsystem.PVSystem()
    system_two = pvsystem.PVSystem(arrays=[
        pvsystem.Array(pvsystem.FixedMount(0, 180)),
        pvsystem.Array(pvsystem.FixedMount(0, 180))])
    assert system_one.num_arrays == 1
    assert system_two.num_arrays == 2


def test_PVSystem_at_least_one_array():
    with pytest.raises(ValueError,
                       match="PVSystem must have at least one Array"):
        pvsystem.PVSystem(arrays=[])


def test_combine_loss_factors():
    test_index = pd.date_range(start='1990/01/01T12:00', periods=365, freq='D')
    loss_1 = pd.Series(.10, index=test_index)
    loss_2 = pd.Series(.05, index=pd.date_range(start='1990/01/01T12:00',
                                                periods=365*2, freq='D'))
    loss_3 = pd.Series(.02, index=pd.date_range(start='1990/01/01',
                                                periods=12, freq='MS'))
    expected = pd.Series(.1621, index=test_index)
    out = pvsystem.combine_loss_factors(test_index, loss_1, loss_2, loss_3)
    assert_series_equal(expected, out)


def test_no_extra_kwargs():
    with pytest.raises(TypeError, match="arbitrary_kwarg"):
        pvsystem.PVSystem(arbitrary_kwarg='value')


def test_deprecated_attributes_single(pvwatts_system_defaults):
    match = r"Use PVSystem.arrays\[0\].mount.surface_(tilt|azimuth)"
    with pytest.warns(pvlibDeprecationWarning, match=match):
        pvwatts_system_defaults.surface_tilt
    with pytest.warns(pvlibDeprecationWarning, match=match):
        pvwatts_system_defaults.surface_azimuth


def test_deprecated_attributes_multi(two_array_system):
    match = "not supported for multi-array systems"
    with pytest.raises(AttributeError, match=match):
        two_array_system.surface_tilt
    with pytest.raises(AttributeError, match=match):
        two_array_system.surface_azimuth


def test_AbstractMount_constructor():
    match = "Can't instantiate abstract class AbstractMount"
    with pytest.raises(TypeError, match=match):
        _ = pvsystem.AbstractMount()


@pytest.fixture
def fixed_mount():
    return pvsystem.FixedMount(20, 180)


@pytest.fixture
def single_axis_tracker_mount():
    return pvsystem.SingleAxisTrackerMount(axis_tilt=10, axis_azimuth=170,
                                           max_angle=45, backtrack=False,
                                           gcr=0.4, cross_axis_tilt=-5)


def test_FixedMount_constructor(fixed_mount):
    assert fixed_mount.surface_tilt == 20
    assert fixed_mount.surface_azimuth == 180


def test_FixedMount_get_orientation(fixed_mount):
    expected = {'surface_tilt': 20, 'surface_azimuth': 180}
    assert fixed_mount.get_orientation(45, 130) == expected


def test_SingleAxisTrackerMount_constructor(single_axis_tracker_mount):
    expected = dict(axis_tilt=10, axis_azimuth=170, max_angle=45,
                    backtrack=False, gcr=0.4, cross_axis_tilt=-5)
    for attr_name, expected_value in expected.items():
        assert getattr(single_axis_tracker_mount, attr_name) == expected_value


def test_SingleAxisTrackerMount_get_orientation(single_axis_tracker_mount):
    expected = {'surface_tilt': 19.29835284, 'surface_azimuth': 229.7643755}
    actual = single_axis_tracker_mount.get_orientation(45, 190)
    for key, expected_value in expected.items():
        err_msg = f"{key} value incorrect"
        assert actual[key] == pytest.approx(expected_value), err_msg


def test_dc_ohms_from_percent():
    expected = .1425
    out = pvsystem.dc_ohms_from_percent(38, 8, 3, 1, 1)
    assert_allclose(out, expected)


def test_PVSystem_dc_ohms_from_percent(mocker):
    mocker.spy(pvsystem, 'dc_ohms_from_percent')

    expected = .1425
    system = pvsystem.PVSystem(losses_parameters={'dc_ohmic_percent': 3},
                               module_parameters={'I_mp_ref': 8,
                                                  'V_mp_ref': 38})
    out = system.dc_ohms_from_percent()

    pvsystem.dc_ohms_from_percent.assert_called_once_with(
        dc_ohmic_percent=3,
        vmp_ref=38,
        imp_ref=8,
        modules_per_string=1,
        strings=1
    )

    assert_allclose(out, expected)


def test_dc_ohmic_losses():
    expected = 9.12
    out = pvsystem.dc_ohmic_losses(.1425, 8)
    assert_allclose(out, expected)


def test_Array_dc_ohms_from_percent(mocker):
    mocker.spy(pvsystem, 'dc_ohms_from_percent')

    expected = .1425

    array = pvsystem.Array(pvsystem.FixedMount(0, 180),
                           array_losses_parameters={'dc_ohmic_percent': 3},
                           module_parameters={'I_mp_ref': 8,
                                              'V_mp_ref': 38})
    out = array.dc_ohms_from_percent()
    pvsystem.dc_ohms_from_percent.assert_called_with(
        dc_ohmic_percent=3,
        vmp_ref=38,
        imp_ref=8,
        modules_per_string=1,
        strings=1
    )
    assert_allclose(out, expected)

    array = pvsystem.Array(pvsystem.FixedMount(0, 180),
                           array_losses_parameters={'dc_ohmic_percent': 3},
                           module_parameters={'Impo': 8,
                                              'Vmpo': 38})
    out = array.dc_ohms_from_percent()
    pvsystem.dc_ohms_from_percent.assert_called_with(
        dc_ohmic_percent=3,
        vmp_ref=38,
        imp_ref=8,
        modules_per_string=1,
        strings=1
    )
    assert_allclose(out, expected)

    array = pvsystem.Array(pvsystem.FixedMount(0, 180),
                           array_losses_parameters={'dc_ohmic_percent': 3},
                           module_parameters={'Impp': 8,
                                              'Vmpp': 38})
    out = array.dc_ohms_from_percent()

    pvsystem.dc_ohms_from_percent.assert_called_with(
        dc_ohmic_percent=3,
        vmp_ref=38,
        imp_ref=8,
        modules_per_string=1,
        strings=1
    )
    assert_allclose(out, expected)

    with pytest.raises(ValueError,
                       match=('Parameters for Vmp and Imp could not be found '
                              'in the array module parameters. Module '
                              'parameters must include one set of '
                              '{"V_mp_ref", "I_mp_Ref"}, '
                              '{"Vmpo", "Impo"}, or '
                              '{"Vmpp", "Impp"}.')):
        array = pvsystem.Array(pvsystem.FixedMount(0, 180),
                               array_losses_parameters={'dc_ohmic_percent': 3})
        out = array.dc_ohms_from_percent()


@pytest.mark.parametrize('funcname', ['sapm_celltemp', 'pvsyst_celltemp',
                                      'faiman_celltemp', 'fuentes_celltemp',
                                      'noct_sam_celltemp'])
def test_PVSystem_temperature_deprecated(funcname):
    temp_model_params = {
        'a': -3.47, 'b': -0.0594, 'deltaT': 3,  # sapm
        'noct_installed': 45,  # fuentes
        'module_efficiency': 0.2, 'noct': 45,  # noct_sam
    }
    system = pvsystem.PVSystem(temperature_model_parameters=temp_model_params)
    func = getattr(system, funcname)
    index = pd.date_range('2019-01-01', freq='h', periods=5)
    temps = pd.Series(25, index)
    irrads = pd.Series(1000, index)
    winds = pd.Series(1, index)

    with pytest.warns(pvlibDeprecationWarning):
        func(irrads, temps, winds)


@pytest.mark.parametrize('model,keys', [
    ('sapm', ('a', 'b', 'deltaT')),
    ('fuentes', ('noct_installed',)),
    ('noct_sam', ('noct', 'module_efficiency'))
])
def test_Array_temperature_missing_parameters(model, keys):
    # test that a nice error is raised when required temp params are missing
    array = pvsystem.Array(pvsystem.FixedMount(0, 180))
    index = pd.date_range('2019-01-01', freq='h', periods=5)
    temps = pd.Series(25, index)
    irrads = pd.Series(1000, index)
    winds = pd.Series(1, index)

    for key in keys:
        match = f"Missing required parameter '{key}'"
        params = {k: 1 for k in keys}  # dummy values
        params.pop(key)  # remove each key in turn
        array.temperature_model_parameters = params
        with pytest.raises(KeyError, match=match):
            array.get_cell_temperature(irrads, temps, winds, model)<|MERGE_RESOLUTION|>--- conflicted
+++ resolved
@@ -1614,10 +1614,7 @@
     array_two = pvsystem.Array(pvsystem.FixedMount(surface_tilt=15),
                                module_parameters={'pdc0': 1})
     pv_system = pvsystem.PVSystem(arrays=[array_one, array_two])
-<<<<<<< HEAD
     assert pv_system.module_parameters == ({}, {'pdc0': 1})
-=======
->>>>>>> 276a30de
     assert pv_system.arrays == (array_one, array_two)
     with pytest.raises(TypeError):
         pvsystem.PVSystem(arrays=array_one)
@@ -1798,91 +1795,6 @@
     assert not array_irrad[0].equals(array_irrad[1])
 
 
-def test_PVSystem_change_surface_tilt():
-    system = pvsystem.PVSystem(surface_tilt=30)
-    assert system.surface_tilt == 30
-    match = "PVSystem.surface_tilt attribute is deprecated"
-    with pytest.warns(UserWarning, match=match):
-        system.surface_tilt = 10
-    assert system.surface_tilt == 10
-
-
-def test_PVSystem_change_surface_azimuth():
-    system = pvsystem.PVSystem(surface_azimuth=180)
-<<<<<<< HEAD
-    assert system.surface_azimuth == 180
-    match = "PVSystem.surface_azimuth attribute is deprecated"
-    with pytest.warns(UserWarning, match=match):
-        system.surface_azimuth = 90
-    assert system.surface_azimuth == 90
-
-
-@pytest.mark.parametrize('attr', ['surface_tilt', 'surface_azimuth'])
-def test_PVSystem_change_surface_tilt_azimuth_multi(attr, two_array_system):
-    # getting fails
-    with pytest.raises(AttributeError, match='not supported for multi-array'):
-        getattr(two_array_system, attr)
-
-    # setting fails
-    with pytest.raises(AttributeError, match='not supported for multi-array'):
-        setattr(two_array_system, attr, 0)
-
-
-def test_PVSystem_get_albedo(two_array_system):
-=======
-    with pytest.warns(pvlibDeprecationWarning):
-        assert system.surface_azimuth == 180
-    with pytest.warns(pvlibDeprecationWarning):
-        system.surface_azimuth = 90
-    with pytest.warns(pvlibDeprecationWarning):
-        assert system.surface_azimuth == 90
-
-
-def test_PVSystem_get_albedo():
->>>>>>> 276a30de
-    system = pvsystem.PVSystem(
-        arrays=[pvsystem.Array(pvsystem.FixedMount(0, 180), albedo=0.5)]
-    )
-    with pytest.warns(pvlibDeprecationWarning):
-        assert system.albedo == 0.5
-
-
-def test_PVSystem_modules_per_string():
-    system = pvsystem.PVSystem(
-<<<<<<< HEAD
-        arrays=[
-            pvsystem.Array(pvsystem.FixedMount(0, 180), modules_per_string=1),
-            pvsystem.Array(pvsystem.FixedMount(0, 180), modules_per_string=2)]
-    )
-    assert system.modules_per_string == (1, 2)
-    system = pvsystem.PVSystem(
-        arrays=[
-            pvsystem.Array(pvsystem.FixedMount(0, 180), modules_per_string=5)]
-=======
-        arrays=[pvsystem.Array(modules_per_string=5)]
->>>>>>> 276a30de
-    )
-    with pytest.warns(pvlibDeprecationWarning):
-        assert system.modules_per_string == 5
-
-
-def test_PVSystem_strings_per_inverter():
-    system = pvsystem.PVSystem(
-<<<<<<< HEAD
-        arrays=[pvsystem.Array(pvsystem.FixedMount(0, 180), strings=2),
-                pvsystem.Array(pvsystem.FixedMount(0, 180), strings=1)]
-    )
-    assert system.strings_per_inverter == (2, 1)
-    system = pvsystem.PVSystem(
-        arrays=[pvsystem.Array(pvsystem.FixedMount(0, 180), strings=5)]
-=======
-        arrays=[pvsystem.Array(strings=5)]
->>>>>>> 276a30de
-    )
-    with pytest.warns(pvlibDeprecationWarning):
-        assert system.strings_per_inverter == 5
-
-
 @fail_on_pvlib_version('0.10')
 @pytest.mark.parametrize('attr', ['module_parameters', 'module', 'module_type',
                                   'temperature_model_parameters', 'albedo',
