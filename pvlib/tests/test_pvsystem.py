from collections import OrderedDict

import numpy as np
from numpy import nan, array
import pandas as pd

import pytest
from .conftest import (
    assert_series_equal, assert_frame_equal, fail_on_pvlib_version)
from numpy.testing import assert_allclose
import unittest.mock as mock

from pvlib import inverter, pvsystem
from pvlib import atmosphere
from pvlib import iam as _iam
from pvlib import irradiance
from pvlib.location import Location
from pvlib import temperature
from pvlib._deprecation import pvlibDeprecationWarning


@pytest.mark.parametrize('iam_model,model_params', [
    ('ashrae', {'b': 0.05}),
    ('physical', {'K': 4, 'L': 0.002, 'n': 1.526}),
    ('martin_ruiz', {'a_r': 0.16}),
])
def test_PVSystem_get_iam(mocker, iam_model, model_params):
    m = mocker.spy(_iam, iam_model)
    system = pvsystem.PVSystem(module_parameters=model_params)
    thetas = 1
    iam = system.get_iam(thetas, iam_model=iam_model)
    m.assert_called_with(thetas, **model_params)
    assert iam < 1.


def test_PVSystem_multi_array_get_iam():
    model_params = {'b': 0.05}
    system = pvsystem.PVSystem(
        arrays=[pvsystem.Array(module_parameters=model_params),
                pvsystem.Array(module_parameters=model_params)]
    )
    iam = system.get_iam((1, 5), iam_model='ashrae')
    assert len(iam) == 2
    assert iam[0] != iam[1]
    with pytest.raises(ValueError,
                       match="Length mismatch for per-array parameter"):
        system.get_iam((1,), iam_model='ashrae')


def test_PVSystem_get_iam_sapm(sapm_module_params, mocker):
    system = pvsystem.PVSystem(module_parameters=sapm_module_params)
    mocker.spy(_iam, 'sapm')
    aoi = 0
    out = system.get_iam(aoi, 'sapm')
    _iam.sapm.assert_called_once_with(aoi, sapm_module_params)
    assert_allclose(out, 1.0, atol=0.01)


def test_PVSystem_get_iam_interp(sapm_module_params, mocker):
    system = pvsystem.PVSystem(module_parameters=sapm_module_params)
    with pytest.raises(ValueError):
        system.get_iam(45, iam_model='interp')


def test__normalize_sam_product_names():

    BAD_NAMES  = [' -.()[]:+/",', 'Module[1]']
    NORM_NAMES = ['____________', 'Module_1_']

    norm_names = pvsystem._normalize_sam_product_names(BAD_NAMES)
    assert list(norm_names) == NORM_NAMES

    BAD_NAMES  = ['Module[1]', 'Module(1)']
    NORM_NAMES = ['Module_1_', 'Module_1_']

    with pytest.warns(UserWarning):
        norm_names = pvsystem._normalize_sam_product_names(BAD_NAMES)
    assert list(norm_names) == NORM_NAMES

    BAD_NAMES  = ['Module[1]', 'Module[1]']
    NORM_NAMES = ['Module_1_', 'Module_1_']

    with pytest.warns(UserWarning):
        norm_names = pvsystem._normalize_sam_product_names(BAD_NAMES)
    assert list(norm_names) == NORM_NAMES


def test_PVSystem_get_iam_invalid(sapm_module_params, mocker):
    system = pvsystem.PVSystem(module_parameters=sapm_module_params)
    with pytest.raises(ValueError):
        system.get_iam(45, iam_model='not_a_model')


def test_retrieve_sam_raise_no_parameters():
    """
    Raise an exception if no parameters are provided to `retrieve_sam()`.
    """
    with pytest.raises(ValueError) as error:
        pvsystem.retrieve_sam()
    assert 'A name or path must be provided!' == str(error.value)


def test_retrieve_sam_cecmod():
    """
    Test the expected data is retrieved from the CEC module database. In
    particular, check for a known module in the database and check for the
    expected keys for that module.
    """
    data = pvsystem.retrieve_sam('cecmod')
    keys = [
        'BIPV',
        'Date',
        'T_NOCT',
        'A_c',
        'N_s',
        'I_sc_ref',
        'V_oc_ref',
        'I_mp_ref',
        'V_mp_ref',
        'alpha_sc',
        'beta_oc',
        'a_ref',
        'I_L_ref',
        'I_o_ref',
        'R_s',
        'R_sh_ref',
        'Adjust',
        'gamma_r',
        'Version',
        'STC',
        'PTC',
        'Technology',
        'Bifacial',
        'Length',
        'Width',
    ]
    module = 'Itek_Energy_LLC_iT_300_HE'
    assert module in data
    assert set(data[module].keys()) == set(keys)


def test_retrieve_sam_cecinverter():
    """
    Test the expected data is retrieved from the CEC inverter database. In
    particular, check for a known inverter in the database and check for the
    expected keys for that inverter.
    """
    data = pvsystem.retrieve_sam('cecinverter')
    keys = [
        'Vac',
        'Paco',
        'Pdco',
        'Vdco',
        'Pso',
        'C0',
        'C1',
        'C2',
        'C3',
        'Pnt',
        'Vdcmax',
        'Idcmax',
        'Mppt_low',
        'Mppt_high',
        'CEC_Date',
        'CEC_Type',
    ]
    inverter = 'Yaskawa_Solectria_Solar__PVI_5300_208__208V_'
    assert inverter in data
    assert set(data[inverter].keys()) == set(keys)


def test_sapm(sapm_module_params):

    times = pd.date_range(start='2015-01-01', periods=5, freq='12H')
    effective_irradiance = pd.Series([-1000, 500, 1100, np.nan, 1000],
                                     index=times)
    temp_cell = pd.Series([10, 25, 50, 25, np.nan], index=times)

    out = pvsystem.sapm(effective_irradiance, temp_cell, sapm_module_params)

    expected = pd.DataFrame(np.array(
      [[  -5.0608322 ,   -4.65037767,           nan,           nan,
                  nan,   -4.91119927,   -4.15367716],
       [   2.545575  ,    2.28773882,   56.86182059,   47.21121608,
         108.00693168,    2.48357383,    1.71782772],
       [   5.65584763,    5.01709903,   54.1943277 ,   42.51861718,
         213.32011294,    5.52987899,    3.48660728],
       [          nan,           nan,           nan,           nan,
                  nan,           nan,           nan],
       [          nan,           nan,           nan,           nan,
                  nan,           nan,           nan]]),
        columns=['i_sc', 'i_mp', 'v_oc', 'v_mp', 'p_mp', 'i_x', 'i_xx'],
        index=times)

    assert_frame_equal(out, expected, check_less_precise=4)

    out = pvsystem.sapm(1000, 25, sapm_module_params)

    expected = OrderedDict()
    expected['i_sc'] = 5.09115
    expected['i_mp'] = 4.5462909092579995
    expected['v_oc'] = 59.260800000000003
    expected['v_mp'] = 48.315600000000003
    expected['p_mp'] = 219.65677305534581
    expected['i_x'] = 4.9759899999999995
    expected['i_xx'] = 3.1880204359100004

    for k, v in expected.items():
        assert_allclose(out[k], v, atol=1e-4)

    # just make sure it works with Series input
    pvsystem.sapm(effective_irradiance, temp_cell,
                  pd.Series(sapm_module_params))


def test_PVSystem_sapm(sapm_module_params, mocker):
    mocker.spy(pvsystem, 'sapm')
    system = pvsystem.PVSystem(module_parameters=sapm_module_params)
    effective_irradiance = 500
    temp_cell = 25
    out = system.sapm(effective_irradiance, temp_cell)
    pvsystem.sapm.assert_called_once_with(effective_irradiance, temp_cell,
                                          sapm_module_params)
    assert_allclose(out['p_mp'], 100, atol=100)


def test_PVSystem_multi_array_sapm(sapm_module_params):
    system = pvsystem.PVSystem(
        arrays=[pvsystem.Array(module_parameters=sapm_module_params),
                pvsystem.Array(module_parameters=sapm_module_params)]
    )
    effective_irradiance = (100, 500)
    temp_cell = (15, 25)
    sapm_one, sapm_two = system.sapm(effective_irradiance, temp_cell)
    assert sapm_one['p_mp'] != sapm_two['p_mp']
    sapm_one_flip, sapm_two_flip = system.sapm(
        (effective_irradiance[1], effective_irradiance[0]),
        (temp_cell[1], temp_cell[0])
    )
    assert sapm_one_flip['p_mp'] == sapm_two['p_mp']
    assert sapm_two_flip['p_mp'] == sapm_one['p_mp']
    with pytest.raises(ValueError,
                       match="Length mismatch for per-array parameter"):
        system.sapm(effective_irradiance, 10)
    with pytest.raises(ValueError,
                       match="Length mismatch for per-array parameter"):
        system.sapm(500, temp_cell)


@pytest.mark.parametrize('airmass,expected', [
    (1.5, 1.00028714375),
    (np.array([[10, np.nan]]), np.array([[0.999535, 0]])),
    (pd.Series([5]), pd.Series([1.0387675]))
])
def test_sapm_spectral_loss(sapm_module_params, airmass, expected):

    out = pvsystem.sapm_spectral_loss(airmass, sapm_module_params)

    if isinstance(airmass, pd.Series):
        assert_series_equal(out, expected, check_less_precise=4)
    else:
        assert_allclose(out, expected, atol=1e-4)


def test_PVSystem_sapm_spectral_loss(sapm_module_params, mocker):
    mocker.spy(pvsystem, 'sapm_spectral_loss')
    system = pvsystem.PVSystem(module_parameters=sapm_module_params)
    airmass = 2
    out = system.sapm_spectral_loss(airmass)
    pvsystem.sapm_spectral_loss.assert_called_once_with(airmass,
                                                        sapm_module_params)
    assert_allclose(out, 1, atol=0.5)


def test_PVSystem_multi_array_sapm_spectral_loss(sapm_module_params):
    system = pvsystem.PVSystem(
        arrays=[pvsystem.Array(module_parameters=sapm_module_params),
                pvsystem.Array(module_parameters=sapm_module_params)]
    )
    loss_one, loss_two = system.sapm_spectral_loss(2)
    assert loss_one == loss_two


# this test could be improved to cover all cell types.
# could remove the need for specifying spectral coefficients if we don't
# care about the return value at all
@pytest.mark.parametrize('module_parameters,module_type,coefficients', [
    ({'Technology': 'mc-Si'}, 'multisi', None),
    ({'Material': 'Multi-c-Si'}, 'multisi', None),
    ({'first_solar_spectral_coefficients': (
        0.84, -0.03, -0.008, 0.14, 0.04, -0.002)},
     None,
     (0.84, -0.03, -0.008, 0.14, 0.04, -0.002))
    ])
def test_PVSystem_first_solar_spectral_loss(module_parameters, module_type,
                                            coefficients, mocker):
    mocker.spy(atmosphere, 'first_solar_spectral_correction')
    system = pvsystem.PVSystem(module_parameters=module_parameters)
    pw = 3
    airmass_absolute = 3
    out = system.first_solar_spectral_loss(pw, airmass_absolute)
    atmosphere.first_solar_spectral_correction.assert_called_once_with(
        pw, airmass_absolute, module_type, coefficients)
    assert_allclose(out, 1, atol=0.5)


def test_PVSystem_multi_array_first_solar_spectral_loss():
    system = pvsystem.PVSystem(
        arrays=[
            pvsystem.Array(
                module_parameters={'Technology': 'mc-Si'},
                module_type='multisi'
            ),
            pvsystem.Array(
                module_parameters={'Technology': 'mc-Si'},
                module_type='multisi'
            )
        ]
    )
    loss_one, loss_two = system.first_solar_spectral_loss(1, 3)
    assert loss_one == loss_two


@pytest.mark.parametrize('test_input,expected', [
    ([1000, 100, 5, 45], 1140.0510967821877),
    ([np.array([np.nan, 1000, 1000]),
      np.array([100, np.nan, 100]),
      np.array([1.1, 1.1, 1.1]),
      np.array([10, 10, 10])],
     np.array([np.nan, np.nan, 1081.1574])),
    ([pd.Series([1000]), pd.Series([100]), pd.Series([1.1]),
      pd.Series([10])],
     pd.Series([1081.1574]))
])
def test_sapm_effective_irradiance(sapm_module_params, test_input, expected):
    test_input.append(sapm_module_params)
    out = pvsystem.sapm_effective_irradiance(*test_input)
    if isinstance(test_input, pd.Series):
        assert_series_equal(out, expected, check_less_precise=4)
    else:
        assert_allclose(out, expected, atol=1e-1)


def test_PVSystem_sapm_effective_irradiance(sapm_module_params, mocker):
    system = pvsystem.PVSystem(module_parameters=sapm_module_params)
    mocker.spy(pvsystem, 'sapm_effective_irradiance')

    poa_direct = 900
    poa_diffuse = 100
    airmass_absolute = 1.5
    aoi = 0
    p = (sapm_module_params['A4'], sapm_module_params['A3'],
         sapm_module_params['A2'], sapm_module_params['A1'],
         sapm_module_params['A0'])
    f1 = np.polyval(p, airmass_absolute)
    expected = f1 * (poa_direct + sapm_module_params['FD'] * poa_diffuse)
    out = system.sapm_effective_irradiance(
        poa_direct, poa_diffuse, airmass_absolute, aoi)
    pvsystem.sapm_effective_irradiance.assert_called_once_with(
        poa_direct, poa_diffuse, airmass_absolute, aoi, sapm_module_params)
    assert_allclose(out, expected, atol=0.1)


def test_PVSystem_multi_array_sapm_effective_irradiance(sapm_module_params):
    system = pvsystem.PVSystem(
        arrays=[pvsystem.Array(module_parameters=sapm_module_params),
                pvsystem.Array(module_parameters=sapm_module_params)]
    )
    poa_direct = (500, 900)
    poa_diffuse = (50, 100)
    aoi = (0, 10)
    airmass_absolute = 1.5
    irrad_one, irrad_two = system.sapm_effective_irradiance(
        poa_direct, poa_diffuse, airmass_absolute, aoi
    )
    assert irrad_one != irrad_two


@pytest.fixture
def two_array_system(pvsyst_module_params, cec_module_params):
    """Two-array PVSystem.

    Both arrays are identical.
    """
    temperature_model = temperature.TEMPERATURE_MODEL_PARAMETERS['sapm'][
        'open_rack_glass_glass'
    ]
    # Need u_v to be non-zero so wind-speed changes cell temperature
    # under the pvsyst model.
    temperature_model['u_v'] = 1.0
    # parameter for fuentes temperature model
    temperature_model['noct_installed'] = 45
    # parameters for noct_sam temperature model
    temperature_model['noct'] = 45.
    temperature_model['module_efficiency'] = 0.2
    module_params = {**pvsyst_module_params, **cec_module_params}
    return pvsystem.PVSystem(
        arrays=[
            pvsystem.Array(
                temperature_model_parameters=temperature_model,
                module_parameters=module_params
            ),
            pvsystem.Array(
                temperature_model_parameters=temperature_model,
                module_parameters=module_params
            )
        ]
    )


@pytest.mark.parametrize("poa_direct, poa_diffuse, aoi",
                         [(20, (10, 10), (20, 20)),
                          ((20, 20), (10,), (20, 20)),
                          ((20, 20), (10, 10), 20)])
def test_PVSystem_sapm_effective_irradiance_value_error(
        poa_direct, poa_diffuse, aoi, two_array_system):
    with pytest.raises(ValueError,
                       match="Length mismatch for per-array parameter"):
        two_array_system.sapm_effective_irradiance(
            poa_direct, poa_diffuse, 10, aoi
        )


def test_PVSystem_sapm_celltemp(mocker):
    a, b, deltaT = (-3.47, -0.0594, 3)  # open_rack_glass_glass
    temp_model_params = {'a': a, 'b': b, 'deltaT': deltaT}
    system = pvsystem.PVSystem(temperature_model_parameters=temp_model_params)
    mocker.spy(temperature, 'sapm_cell')
    temps = 25
    irrads = 1000
    winds = 1
    out = system.get_cell_temperature(irrads, temps, winds, model='sapm')
    temperature.sapm_cell.assert_called_once_with(irrads, temps, winds, a, b,
                                                  deltaT)
    assert_allclose(out, 57, atol=1)


def test_PVSystem_sapm_celltemp_kwargs(mocker):
    temp_model_params = temperature.TEMPERATURE_MODEL_PARAMETERS['sapm'][
        'open_rack_glass_glass']
    system = pvsystem.PVSystem(temperature_model_parameters=temp_model_params)
    mocker.spy(temperature, 'sapm_cell')
    temps = 25
    irrads = 1000
    winds = 1
    out = system.get_cell_temperature(irrads, temps, winds, model='sapm')
    temperature.sapm_cell.assert_called_once_with(irrads, temps, winds,
                                                  temp_model_params['a'],
                                                  temp_model_params['b'],
                                                  temp_model_params['deltaT'])
    assert_allclose(out, 57, atol=1)


def test_PVSystem_multi_array_sapm_celltemp_different_arrays():
    temp_model_one = temperature.TEMPERATURE_MODEL_PARAMETERS['sapm'][
        'open_rack_glass_glass']
    temp_model_two = temperature.TEMPERATURE_MODEL_PARAMETERS['sapm'][
        'close_mount_glass_glass']
    system = pvsystem.PVSystem(
        arrays=[pvsystem.Array(temperature_model_parameters=temp_model_one),
                pvsystem.Array(temperature_model_parameters=temp_model_two)]
    )
    temp_one, temp_two = system.get_cell_temperature(
        (1000, 1000), 25, 1, model='sapm'
    )
    assert temp_one != temp_two


def test_PVSystem_pvsyst_celltemp(mocker):
    parameter_set = 'insulated'
    temp_model_params = temperature.TEMPERATURE_MODEL_PARAMETERS['pvsyst'][
        parameter_set]
    alpha_absorption = 0.85
    module_efficiency = 0.17
    module_parameters = {'alpha_absorption': alpha_absorption,
                         'module_efficiency': module_efficiency}
    system = pvsystem.PVSystem(module_parameters=module_parameters,
                               temperature_model_parameters=temp_model_params)
    mocker.spy(temperature, 'pvsyst_cell')
    irrad = 800
    temp = 45
    wind = 0.5
    out = system.get_cell_temperature(irrad, temp, wind_speed=wind,
                                      model='pvsyst')
    temperature.pvsyst_cell.assert_called_once_with(
        irrad, temp, wind_speed=wind, u_c=temp_model_params['u_c'],
        u_v=temp_model_params['u_v'], module_efficiency=module_efficiency,
        alpha_absorption=alpha_absorption)
    assert (out < 90) and (out > 70)


def test_PVSystem_faiman_celltemp(mocker):
    u0, u1 = 25.0, 6.84  # default values
    temp_model_params = {'u0': u0, 'u1': u1}
    system = pvsystem.PVSystem(temperature_model_parameters=temp_model_params)
    mocker.spy(temperature, 'faiman')
    temps = 25
    irrads = 1000
    winds = 1
    out = system.get_cell_temperature(irrads, temps, winds, model='faiman')
    temperature.faiman.assert_called_once_with(irrads, temps, winds, u0, u1)
    assert_allclose(out, 56.4, atol=1)


def test_PVSystem_noct_celltemp(mocker):
    poa_global, temp_air, wind_speed, noct, module_efficiency = (
        1000., 25., 1., 45., 0.2)
    expected = 55.230790492
    temp_model_params = {'noct': noct, 'module_efficiency': module_efficiency}
    system = pvsystem.PVSystem(temperature_model_parameters=temp_model_params)
    mocker.spy(temperature, 'noct_sam')
    out = system.get_cell_temperature(poa_global, temp_air, wind_speed,
                                      model='noct_sam')
    temperature.noct_sam.assert_called_once_with(
<<<<<<< HEAD
        poa_global, temp_air, wind_speed, noct=noct, eta_m_ref=eta_m_ref)
=======
        poa_global, temp_air, wind_speed, effective_irradiance=None, noct=noct,
        module_efficiency=module_efficiency)
>>>>>>> 50dcc7fe
    assert_allclose(out, expected)
    # different types
    out = system.get_cell_temperature(np.array(poa_global), np.array(temp_air),
                                      np.array(wind_speed), model='noct_sam')
    assert_allclose(out, expected)
    dr = pd.date_range(start='2020-01-01 12:00:00', end='2020-01-01 13:00:00',
                       freq='1H')
    out = system.get_cell_temperature(pd.Series(index=dr, data=poa_global),
                                      pd.Series(index=dr, data=temp_air),
                                      pd.Series(index=dr, data=wind_speed),
                                      model='noct_sam')
    assert_series_equal(out, pd.Series(index=dr, data=expected))
    # now use optional arguments
    temp_model_params.update({'transmittance_absorptance': 0.8,
                              'array_height': 2,
                              'mount_standoff': 2.0})
    expected = 60.477703576
    system = pvsystem.PVSystem(temperature_model_parameters=temp_model_params)
    out = system.get_cell_temperature(poa_global, temp_air, wind_speed,
                                      effective_irradiance=1100.,
                                      model='noct_sam')
    assert_allclose(out, expected)


def test_PVSystem_noct_celltemp_error():
    poa_global, temp_air, wind_speed, module_efficiency = (1000., 25., 1., 0.2)
    temp_model_params = {'module_efficiency': module_efficiency}
    system = pvsystem.PVSystem(temperature_model_parameters=temp_model_params)
    with pytest.raises(KeyError):
        system.get_cell_temperature(poa_global, temp_air, wind_speed,
                                    model='noct_sam')


@pytest.mark.parametrize("model",
                         ['faiman', 'pvsyst', 'sapm', 'fuentes', 'noct_sam'])
def test_PVSystem_multi_array_celltemp_functions(model, two_array_system):
    times = pd.date_range(start='2020-08-25 11:00', freq='H', periods=3)
    irrad_one = pd.Series(1000, index=times)
    irrad_two = pd.Series(500, index=times)
    temp_air = pd.Series(25, index=times)
    wind_speed = pd.Series(1, index=times)
    temp_one, temp_two = two_array_system.get_cell_temperature(
        (irrad_one, irrad_two), temp_air, wind_speed, model=model)
    assert (temp_one != temp_two).all()


@pytest.mark.parametrize("model",
                         ['faiman', 'pvsyst', 'sapm', 'fuentes', 'noct_sam'])
def test_PVSystem_multi_array_celltemp_multi_temp(model, two_array_system):
    times = pd.date_range(start='2020-08-25 11:00', freq='H', periods=3)
    irrad = pd.Series(1000, index=times)
    temp_air_one = pd.Series(25, index=times)
    temp_air_two = pd.Series(5, index=times)
    wind_speed = pd.Series(1, index=times)
    temp_one, temp_two = two_array_system.get_cell_temperature(
        (irrad, irrad),
        (temp_air_one, temp_air_two),
        wind_speed,
        model=model
    )
    assert (temp_one != temp_two).all()
    temp_one_swtich, temp_two_switch = two_array_system.get_cell_temperature(
        (irrad, irrad),
        (temp_air_two, temp_air_one),
        wind_speed,
        model=model
    )
    assert_series_equal(temp_one, temp_two_switch)
    assert_series_equal(temp_two, temp_one_swtich)


@pytest.mark.parametrize("model",
                         ['faiman', 'pvsyst', 'sapm', 'fuentes', 'noct_sam'])
def test_PVSystem_multi_array_celltemp_multi_wind(model, two_array_system):
    times = pd.date_range(start='2020-08-25 11:00', freq='H', periods=3)
    irrad = pd.Series(1000, index=times)
    temp_air = pd.Series(25, index=times)
    wind_speed_one = pd.Series(1, index=times)
    wind_speed_two = pd.Series(5, index=times)
    temp_one, temp_two = two_array_system.get_cell_temperature(
        (irrad, irrad),
        temp_air,
        (wind_speed_one, wind_speed_two),
        model=model
    )
    assert (temp_one != temp_two).all()
    temp_one_swtich, temp_two_switch = two_array_system.get_cell_temperature(
        (irrad, irrad),
        temp_air,
        (wind_speed_two, wind_speed_one),
        model=model
    )
    assert_series_equal(temp_one, temp_two_switch)
    assert_series_equal(temp_two, temp_one_swtich)


def test_PVSystem_get_cell_temperature_invalid():
    system = pvsystem.PVSystem()
    with pytest.raises(ValueError, match='not a valid'):
        system.get_cell_temperature(1000, 25, 1, 'not_a_model')


@pytest.mark.parametrize("model",
                         ['faiman', 'pvsyst', 'sapm', 'fuentes', 'noct_sam'])
def test_PVSystem_multi_array_celltemp_temp_too_short(
        model, two_array_system):
    with pytest.raises(ValueError,
                       match="Length mismatch for per-array parameter"):
        two_array_system.get_cell_temperature((1000, 1000), (1,), 1,
                                              model=model)


@pytest.mark.parametrize("model",
                         ['faiman', 'pvsyst', 'sapm', 'fuentes', 'noct_sam'])
def test_PVSystem_multi_array_celltemp_temp_too_long(
        model, two_array_system):
    with pytest.raises(ValueError,
                       match="Length mismatch for per-array parameter"):
        two_array_system.get_cell_temperature((1000, 1000), (1, 1, 1), 1,
                                              model=model)


@pytest.mark.parametrize("model",
                         ['faiman', 'pvsyst', 'sapm', 'fuentes', 'noct_sam'])
def test_PVSystem_multi_array_celltemp_wind_too_short(
        model, two_array_system):
    with pytest.raises(ValueError,
                       match="Length mismatch for per-array parameter"):
        two_array_system.get_cell_temperature((1000, 1000), 25, (1,),
                                              model=model)


@pytest.mark.parametrize("model",
                         ['faiman', 'pvsyst', 'sapm', 'fuentes', 'noct_sam'])
def test_PVSystem_multi_array_celltemp_wind_too_long(
        model, two_array_system):
    with pytest.raises(ValueError,
                       match="Length mismatch for per-array parameter"):
        two_array_system.get_cell_temperature((1000, 1000), 25, (1, 1, 1),
                                              model=model)


@pytest.mark.parametrize("model",
                         ['faiman', 'pvsyst', 'sapm', 'fuentes', 'noct_sam'])
def test_PVSystem_multi_array_celltemp_poa_length_mismatch(
        model, two_array_system):
    with pytest.raises(ValueError,
                       match="Length mismatch for per-array parameter"):
        two_array_system.get_cell_temperature(1000, 25, 1, model=model)


def test_PVSystem_fuentes_celltemp(mocker):
    noct_installed = 45
    temp_model_params = {'noct_installed': noct_installed}
    system = pvsystem.PVSystem(temperature_model_parameters=temp_model_params)
    spy = mocker.spy(temperature, 'fuentes')
    index = pd.date_range('2019-01-01 11:00', freq='h', periods=3)
    temps = pd.Series(25, index)
    irrads = pd.Series(1000, index)
    winds = pd.Series(1, index)
    out = system.get_cell_temperature(irrads, temps, winds, model='fuentes')
    assert_series_equal(spy.call_args[0][0], irrads)
    assert_series_equal(spy.call_args[0][1], temps)
    assert_series_equal(spy.call_args[0][2], winds)
    assert spy.call_args[1]['noct_installed'] == noct_installed
    assert_series_equal(out, pd.Series([52.85, 55.85, 55.85], index,
                                       name='tmod'))


def test_PVSystem_fuentes_celltemp_override(mocker):
    # test that the surface_tilt value in the cell temp calculation can be
    # overridden but defaults to the surface_tilt attribute of the PVSystem
    spy = mocker.spy(temperature, 'fuentes')

    noct_installed = 45
    index = pd.date_range('2019-01-01 11:00', freq='h', periods=3)
    temps = pd.Series(25, index)
    irrads = pd.Series(1000, index)
    winds = pd.Series(1, index)

    # uses default value
    temp_model_params = {'noct_installed': noct_installed}
    system = pvsystem.PVSystem(temperature_model_parameters=temp_model_params,
                               surface_tilt=20)
    system.get_cell_temperature(irrads, temps, winds, model='fuentes')
    assert spy.call_args[1]['surface_tilt'] == 20

    # can be overridden
    temp_model_params = {'noct_installed': noct_installed, 'surface_tilt': 30}
    system = pvsystem.PVSystem(temperature_model_parameters=temp_model_params,
                               surface_tilt=20)
    system.get_cell_temperature(irrads, temps, winds, model='fuentes')
    assert spy.call_args[1]['surface_tilt'] == 30


def test_Array__infer_temperature_model_params():
    array = pvsystem.Array(module_parameters={},
                           racking_model='open_rack',
                           module_type='glass_polymer')
    expected = temperature.TEMPERATURE_MODEL_PARAMETERS[
        'sapm']['open_rack_glass_polymer']
    assert expected == array._infer_temperature_model_params()
    array = pvsystem.Array(module_parameters={},
                           racking_model='freestanding',
                           module_type='glass_polymer')
    expected = temperature.TEMPERATURE_MODEL_PARAMETERS[
        'pvsyst']['freestanding']
    assert expected == array._infer_temperature_model_params()
    array = pvsystem.Array(module_parameters={},
                           racking_model='insulated',
                           module_type=None)
    expected = temperature.TEMPERATURE_MODEL_PARAMETERS[
        'pvsyst']['insulated']
    assert expected == array._infer_temperature_model_params()


def test_Array__infer_cell_type():
    array = pvsystem.Array(module_parameters={})
    assert array._infer_cell_type() is None


def test_calcparams_desoto(cec_module_params):
    times = pd.date_range(start='2015-01-01', periods=3, freq='12H')
    effective_irradiance = pd.Series([0.0, 800.0, 800.0], index=times)
    temp_cell = pd.Series([25, 25, 50], index=times)

    IL, I0, Rs, Rsh, nNsVth = pvsystem.calcparams_desoto(
                                  effective_irradiance,
                                  temp_cell,
                                  alpha_sc=cec_module_params['alpha_sc'],
                                  a_ref=cec_module_params['a_ref'],
                                  I_L_ref=cec_module_params['I_L_ref'],
                                  I_o_ref=cec_module_params['I_o_ref'],
                                  R_sh_ref=cec_module_params['R_sh_ref'],
                                  R_s=cec_module_params['R_s'],
                                  EgRef=1.121,
                                  dEgdT=-0.0002677)

    assert_series_equal(IL, pd.Series([0.0, 6.036, 6.096], index=times),
                        check_less_precise=3)
    assert_series_equal(I0, pd.Series([0.0, 1.94e-9, 7.419e-8], index=times),
                        check_less_precise=3)
    assert_allclose(Rs, 0.094)
    assert_series_equal(Rsh, pd.Series([np.inf, 19.65, 19.65], index=times),
                        check_less_precise=3)
    assert_series_equal(nNsVth, pd.Series([0.473, 0.473, 0.5127], index=times),
                        check_less_precise=3)


def test_calcparams_cec(cec_module_params):
    times = pd.date_range(start='2015-01-01', periods=3, freq='12H')
    effective_irradiance = pd.Series([0.0, 800.0, 800.0], index=times)
    temp_cell = pd.Series([25, 25, 50], index=times)

    IL, I0, Rs, Rsh, nNsVth = pvsystem.calcparams_cec(
                                  effective_irradiance,
                                  temp_cell,
                                  alpha_sc=cec_module_params['alpha_sc'],
                                  a_ref=cec_module_params['a_ref'],
                                  I_L_ref=cec_module_params['I_L_ref'],
                                  I_o_ref=cec_module_params['I_o_ref'],
                                  R_sh_ref=cec_module_params['R_sh_ref'],
                                  R_s=cec_module_params['R_s'],
                                  Adjust=cec_module_params['Adjust'],
                                  EgRef=1.121,
                                  dEgdT=-0.0002677)

    assert_series_equal(IL, pd.Series([0.0, 6.036, 6.0896], index=times),
                        check_less_precise=3)
    assert_series_equal(I0, pd.Series([0.0, 1.94e-9, 7.419e-8], index=times),
                        check_less_precise=3)
    assert_allclose(Rs, 0.094)
    assert_series_equal(Rsh, pd.Series([np.inf, 19.65, 19.65], index=times),
                        check_less_precise=3)
    assert_series_equal(nNsVth, pd.Series([0.473, 0.473, 0.5127], index=times),
                        check_less_precise=3)


def test_calcparams_pvsyst(pvsyst_module_params):
    times = pd.date_range(start='2015-01-01', periods=2, freq='12H')
    effective_irradiance = pd.Series([0.0, 800.0], index=times)
    temp_cell = pd.Series([25, 50], index=times)

    IL, I0, Rs, Rsh, nNsVth = pvsystem.calcparams_pvsyst(
        effective_irradiance,
        temp_cell,
        alpha_sc=pvsyst_module_params['alpha_sc'],
        gamma_ref=pvsyst_module_params['gamma_ref'],
        mu_gamma=pvsyst_module_params['mu_gamma'],
        I_L_ref=pvsyst_module_params['I_L_ref'],
        I_o_ref=pvsyst_module_params['I_o_ref'],
        R_sh_ref=pvsyst_module_params['R_sh_ref'],
        R_sh_0=pvsyst_module_params['R_sh_0'],
        R_s=pvsyst_module_params['R_s'],
        cells_in_series=pvsyst_module_params['cells_in_series'],
        EgRef=pvsyst_module_params['EgRef'])

    assert_series_equal(
        IL.round(decimals=3), pd.Series([0.0, 4.8200], index=times))
    assert_series_equal(
        I0.round(decimals=3), pd.Series([0.0, 1.47e-7], index=times))
    assert_allclose(Rs, 0.500)
    assert_series_equal(
        Rsh.round(decimals=3), pd.Series([1000.0, 305.757], index=times))
    assert_series_equal(
        nNsVth.round(decimals=4), pd.Series([1.6186, 1.7961], index=times))


def test_PVSystem_calcparams_desoto(cec_module_params, mocker):
    mocker.spy(pvsystem, 'calcparams_desoto')
    module_parameters = cec_module_params.copy()
    module_parameters['EgRef'] = 1.121
    module_parameters['dEgdT'] = -0.0002677
    system = pvsystem.PVSystem(module_parameters=module_parameters)
    effective_irradiance = np.array([0, 800])
    temp_cell = 25
    IL, I0, Rs, Rsh, nNsVth = system.calcparams_desoto(effective_irradiance,
                                                       temp_cell)
    pvsystem.calcparams_desoto.assert_called_once_with(
                                  effective_irradiance,
                                  temp_cell,
                                  alpha_sc=cec_module_params['alpha_sc'],
                                  a_ref=cec_module_params['a_ref'],
                                  I_L_ref=cec_module_params['I_L_ref'],
                                  I_o_ref=cec_module_params['I_o_ref'],
                                  R_sh_ref=cec_module_params['R_sh_ref'],
                                  R_s=cec_module_params['R_s'],
                                  EgRef=module_parameters['EgRef'],
                                  dEgdT=module_parameters['dEgdT'])
    assert_allclose(IL, np.array([0.0, 6.036]), atol=1)
    assert_allclose(I0, 2.0e-9, atol=1.0e-9)
    assert_allclose(Rs, 0.1, atol=0.1)
    assert_allclose(Rsh, np.array([np.inf, 20]), atol=1)
    assert_allclose(nNsVth, 0.5, atol=0.1)


def test_PVSystem_calcparams_pvsyst(pvsyst_module_params, mocker):
    mocker.spy(pvsystem, 'calcparams_pvsyst')
    module_parameters = pvsyst_module_params.copy()
    system = pvsystem.PVSystem(module_parameters=module_parameters)
    effective_irradiance = np.array([0, 800])
    temp_cell = np.array([25, 50])
    IL, I0, Rs, Rsh, nNsVth = system.calcparams_pvsyst(effective_irradiance,
                                                       temp_cell)
    pvsystem.calcparams_pvsyst.assert_called_once_with(
                                  effective_irradiance,
                                  temp_cell,
                                  alpha_sc=pvsyst_module_params['alpha_sc'],
                                  gamma_ref=pvsyst_module_params['gamma_ref'],
                                  mu_gamma=pvsyst_module_params['mu_gamma'],
                                  I_L_ref=pvsyst_module_params['I_L_ref'],
                                  I_o_ref=pvsyst_module_params['I_o_ref'],
                                  R_sh_ref=pvsyst_module_params['R_sh_ref'],
                                  R_sh_0=pvsyst_module_params['R_sh_0'],
                                  R_s=pvsyst_module_params['R_s'],
                    cells_in_series=pvsyst_module_params['cells_in_series'],
                                  EgRef=pvsyst_module_params['EgRef'],
                                  R_sh_exp=pvsyst_module_params['R_sh_exp'])

    assert_allclose(IL, np.array([0.0, 4.8200]), atol=1)
    assert_allclose(I0, np.array([0.0, 1.47e-7]), atol=1.0e-5)
    assert_allclose(Rs, 0.5, atol=0.1)
    assert_allclose(Rsh, np.array([1000, 305.757]), atol=50)
    assert_allclose(nNsVth, np.array([1.6186, 1.7961]), atol=0.1)


@pytest.mark.parametrize('calcparams', [pvsystem.PVSystem.calcparams_pvsyst,
                                        pvsystem.PVSystem.calcparams_desoto,
                                        pvsystem.PVSystem.calcparams_cec])
def test_PVSystem_multi_array_calcparams(calcparams, two_array_system):
    params_one, params_two = calcparams(
        two_array_system, (1000, 500), (30, 20)
    )
    assert params_one != params_two


@pytest.mark.parametrize('calcparams, irrad, celltemp',
                         [ (f, irrad, celltemp)
                           for f in (pvsystem.PVSystem.calcparams_desoto,
                                     pvsystem.PVSystem.calcparams_cec,
                                     pvsystem.PVSystem.calcparams_pvsyst)
                           for irrad, celltemp in [(1, (1, 1)), ((1, 1), 1)]])
def test_PVSystem_multi_array_calcparams_value_error(
        calcparams, irrad, celltemp, two_array_system):
    with pytest.raises(ValueError,
                       match='Length mismatch for per-array parameter'):
        calcparams(two_array_system, irrad, celltemp)


@pytest.fixture(params=[
    {  # Can handle all python scalar inputs
     'Rsh': 20.,
     'Rs': 0.1,
     'nNsVth': 0.5,
     'I': 3.,
     'I0': 6.e-7,
     'IL': 7.,
     'V_expected': 7.5049875193450521
    },
    {  # Can handle all rank-0 array inputs
     'Rsh': np.array(20.),
     'Rs': np.array(0.1),
     'nNsVth': np.array(0.5),
     'I': np.array(3.),
     'I0': np.array(6.e-7),
     'IL': np.array(7.),
     'V_expected': np.array(7.5049875193450521)
    },
    {  # Can handle all rank-1 singleton array inputs
     'Rsh': np.array([20.]),
     'Rs': np.array([0.1]),
     'nNsVth': np.array([0.5]),
     'I': np.array([3.]),
     'I0': np.array([6.e-7]),
     'IL': np.array([7.]),
     'V_expected': np.array([7.5049875193450521])
    },
    {  # Can handle all rank-1 non-singleton array inputs with infinite shunt
      #  resistance, Rsh=inf gives V=Voc=nNsVth*(np.log(IL + I0) - np.log(I0)
      #  at I=0
      'Rsh': np.array([np.inf, 20.]),
      'Rs': np.array([0.1, 0.1]),
      'nNsVth': np.array([0.5, 0.5]),
      'I': np.array([0., 3.]),
      'I0': np.array([6.e-7, 6.e-7]),
      'IL': np.array([7., 7.]),
      'V_expected': np.array([0.5*(np.log(7. + 6.e-7) - np.log(6.e-7)),
                             7.5049875193450521])
    },
    {  # Can handle mixed inputs with a rank-2 array with infinite shunt
      #  resistance, Rsh=inf gives V=Voc=nNsVth*(np.log(IL + I0) - np.log(I0)
      #  at I=0
      'Rsh': np.array([[np.inf, np.inf], [np.inf, np.inf]]),
      'Rs': np.array([0.1]),
      'nNsVth': np.array(0.5),
      'I': 0.,
      'I0': np.array([6.e-7]),
      'IL': np.array([7.]),
      'V_expected': 0.5*(np.log(7. + 6.e-7) - np.log(6.e-7))*np.ones((2, 2))
    },
    {  # Can handle ideal series and shunt, Rsh=inf and Rs=0 give
      #  V = nNsVth*(np.log(IL - I + I0) - np.log(I0))
      'Rsh': np.inf,
      'Rs': 0.,
      'nNsVth': 0.5,
      'I': np.array([7., 7./2., 0.]),
      'I0': 6.e-7,
      'IL': 7.,
      'V_expected': np.array([0., 0.5*(np.log(7. - 7./2. + 6.e-7) -
                              np.log(6.e-7)), 0.5*(np.log(7. + 6.e-7) -
                              np.log(6.e-7))])
    },
    {  # Can handle only ideal series resistance, no closed form solution
      'Rsh': 20.,
      'Rs': 0.,
      'nNsVth': 0.5,
      'I': 3.,
      'I0': 6.e-7,
      'IL': 7.,
      'V_expected': 7.804987519345062
    },
    {  # Can handle all python scalar inputs with big LambertW arg
      'Rsh': 500.,
      'Rs': 10.,
      'nNsVth': 4.06,
      'I': 0.,
      'I0': 6.e-10,
      'IL': 1.2,
      'V_expected': 86.320000493521079
    },
    {  # Can handle all python scalar inputs with bigger LambertW arg
      #  1000 W/m^2 on a Canadian Solar 220M with 20 C ambient temp
      #  github issue 225 (this appears to be from PR 226 not issue 225)
      'Rsh': 190.,
      'Rs': 1.065,
      'nNsVth': 2.89,
      'I': 0.,
      'I0': 7.05196029e-08,
      'IL': 10.491262,
      'V_expected': 54.303958833791455
    },
    {  # Can handle all python scalar inputs with bigger LambertW arg
      #  1000 W/m^2 on a Canadian Solar 220M with 20 C ambient temp
      #  github issue 225
      'Rsh': 381.68,
      'Rs': 1.065,
      'nNsVth': 2.681527737715915,
      'I': 0.,
      'I0': 1.8739027472625636e-09,
      'IL': 5.1366949999999996,
      'V_expected': 58.19323124611128
    },
    {  # Verify mixed solution type indexing logic
      'Rsh': np.array([np.inf, 190., 381.68]),
      'Rs': 1.065,
      'nNsVth': np.array([2.89, 2.89, 2.681527737715915]),
      'I': 0.,
      'I0': np.array([7.05196029e-08, 7.05196029e-08, 1.8739027472625636e-09]),
      'IL': np.array([10.491262, 10.491262, 5.1366949999999996]),
      'V_expected': np.array([2.89*np.log1p(10.491262/7.05196029e-08),
                              54.303958833791455, 58.19323124611128])
    }])
def fixture_v_from_i(request):
    return request.param


@pytest.mark.parametrize(
    'method, atol', [('lambertw', 1e-11), ('brentq', 1e-11), ('newton', 1e-8)]
)
def test_v_from_i(fixture_v_from_i, method, atol):
    # Solution set loaded from fixture
    Rsh = fixture_v_from_i['Rsh']
    Rs = fixture_v_from_i['Rs']
    nNsVth = fixture_v_from_i['nNsVth']
    I = fixture_v_from_i['I']
    I0 = fixture_v_from_i['I0']
    IL = fixture_v_from_i['IL']
    V_expected = fixture_v_from_i['V_expected']

    V = pvsystem.v_from_i(Rsh, Rs, nNsVth, I, I0, IL, method=method)
    assert(isinstance(V, type(V_expected)))
    if isinstance(V, type(np.ndarray)):
        assert(isinstance(V.dtype, type(V_expected.dtype)))
        assert(V.shape == V_expected.shape)
    assert_allclose(V, V_expected, atol=atol)


def test_i_from_v_from_i(fixture_v_from_i):
    # Solution set loaded from fixture
    Rsh = fixture_v_from_i['Rsh']
    Rs = fixture_v_from_i['Rs']
    nNsVth = fixture_v_from_i['nNsVth']
    I = fixture_v_from_i['I']
    I0 = fixture_v_from_i['I0']
    IL = fixture_v_from_i['IL']
    V = fixture_v_from_i['V_expected']

    # Convergence criteria
    atol = 1.e-11

    I_expected = pvsystem.i_from_v(Rsh, Rs, nNsVth, V, I0, IL,
                                   method='lambertw')
    assert_allclose(I, I_expected, atol=atol)
    I = pvsystem.i_from_v(Rsh, Rs, nNsVth, V, I0, IL)
    assert(isinstance(I, type(I_expected)))
    if isinstance(I, type(np.ndarray)):
        assert(isinstance(I.dtype, type(I_expected.dtype)))
        assert(I.shape == I_expected.shape)
    assert_allclose(I, I_expected, atol=atol)


@pytest.fixture(params=[
    {  # Can handle all python scalar inputs
      'Rsh': 20.,
      'Rs': 0.1,
      'nNsVth': 0.5,
      'V': 7.5049875193450521,
      'I0': 6.e-7,
      'IL': 7.,
      'I_expected': 3.
    },
    {  # Can handle all rank-0 array inputs
      'Rsh': np.array(20.),
      'Rs': np.array(0.1),
      'nNsVth': np.array(0.5),
      'V': np.array(7.5049875193450521),
      'I0': np.array(6.e-7),
      'IL': np.array(7.),
      'I_expected': np.array(3.)
    },
    {  # Can handle all rank-1 singleton array inputs
      'Rsh': np.array([20.]),
      'Rs': np.array([0.1]),
      'nNsVth': np.array([0.5]),
      'V': np.array([7.5049875193450521]),
      'I0': np.array([6.e-7]),
      'IL': np.array([7.]),
      'I_expected': np.array([3.])
    },
    {  # Can handle all rank-1 non-singleton array inputs with a zero
      #  series resistance, Rs=0 gives I=IL=Isc at V=0
      'Rsh': np.array([20., 20.]),
      'Rs': np.array([0., 0.1]),
      'nNsVth': np.array([0.5, 0.5]),
      'V': np.array([0., 7.5049875193450521]),
      'I0': np.array([6.e-7, 6.e-7]),
      'IL': np.array([7., 7.]),
      'I_expected': np.array([7., 3.])
    },
    {  # Can handle mixed inputs with a rank-2 array with zero series
      #  resistance, Rs=0 gives I=IL=Isc at V=0
      'Rsh': np.array([20.]),
      'Rs': np.array([[0., 0.], [0., 0.]]),
      'nNsVth': np.array(0.5),
      'V': 0.,
      'I0': np.array([6.e-7]),
      'IL': np.array([7.]),
      'I_expected': np.array([[7., 7.], [7., 7.]])
    },
    {  # Can handle ideal series and shunt, Rsh=inf and Rs=0 give
      #  V_oc = nNsVth*(np.log(IL + I0) - np.log(I0))
      'Rsh': np.inf,
      'Rs': 0.,
      'nNsVth': 0.5,
      'V': np.array([0., 0.5*(np.log(7. + 6.e-7) - np.log(6.e-7))/2.,
                     0.5*(np.log(7. + 6.e-7) - np.log(6.e-7))]),
      'I0': 6.e-7,
      'IL': 7.,
      'I_expected': np.array([7., 7. - 6.e-7*np.expm1((np.log(7. + 6.e-7) -
                              np.log(6.e-7))/2.), 0.])
    },
    {  # Can handle only ideal shunt resistance, no closed form solution
      'Rsh': np.inf,
      'Rs': 0.1,
      'nNsVth': 0.5,
      'V': 7.5049875193450521,
      'I0': 6.e-7,
      'IL': 7.,
      'I_expected': 3.2244873645510923
    }])
def fixture_i_from_v(request):
    return request.param


@pytest.mark.parametrize(
    'method, atol', [('lambertw', 1e-11), ('brentq', 1e-11), ('newton', 1e-11)]
)
def test_i_from_v(fixture_i_from_v, method, atol):
    # Solution set loaded from fixture
    Rsh = fixture_i_from_v['Rsh']
    Rs = fixture_i_from_v['Rs']
    nNsVth = fixture_i_from_v['nNsVth']
    V = fixture_i_from_v['V']
    I0 = fixture_i_from_v['I0']
    IL = fixture_i_from_v['IL']
    I_expected = fixture_i_from_v['I_expected']

    I = pvsystem.i_from_v(Rsh, Rs, nNsVth, V, I0, IL, method=method)
    assert(isinstance(I, type(I_expected)))
    if isinstance(I, type(np.ndarray)):
        assert(isinstance(I.dtype, type(I_expected.dtype)))
        assert(I.shape == I_expected.shape)
    assert_allclose(I, I_expected, atol=atol)


def test_PVSystem_i_from_v(mocker):
    system = pvsystem.PVSystem()
    m = mocker.patch('pvlib.pvsystem.i_from_v', autospec=True)
    args = (20, 0.1, 0.5, 7.5049875193450521, 6e-7, 7)
    system.i_from_v(*args)
    m.assert_called_once_with(*args)


def test_i_from_v_size():
    with pytest.raises(ValueError):
        pvsystem.i_from_v(20, [0.1] * 2, 0.5, [7.5] * 3, 6.0e-7, 7.0)
    with pytest.raises(ValueError):
        pvsystem.i_from_v(20, [0.1] * 2, 0.5, [7.5] * 3, 6.0e-7, 7.0,
                          method='brentq')
    with pytest.raises(ValueError):
        pvsystem.i_from_v(20, 0.1, 0.5, [7.5] * 3, 6.0e-7, np.array([7., 7.]),
                          method='newton')


def test_v_from_i_size():
    with pytest.raises(ValueError):
        pvsystem.v_from_i(20, [0.1] * 2, 0.5, [3.0] * 3, 6.0e-7, 7.0)
    with pytest.raises(ValueError):
        pvsystem.v_from_i(20, [0.1] * 2, 0.5, [3.0] * 3, 6.0e-7, 7.0,
                          method='brentq')
    with pytest.raises(ValueError):
        pvsystem.v_from_i(20, [0.1], 0.5, [3.0] * 3, 6.0e-7, np.array([7., 7.]),
                          method='newton')


def test_mpp_floats():
    """test max_power_point"""
    IL, I0, Rs, Rsh, nNsVth = (7, 6e-7, .1, 20, .5)
    out = pvsystem.max_power_point(IL, I0, Rs, Rsh, nNsVth, method='brentq')
    expected = {'i_mp': 6.1362673597376753,  # 6.1390251797935704, lambertw
                'v_mp': 6.2243393757884284,  # 6.221535886625464, lambertw
                'p_mp': 38.194210547580511}  # 38.194165464983037} lambertw
    assert isinstance(out, dict)
    for k, v in out.items():
        assert np.isclose(v, expected[k])
    out = pvsystem.max_power_point(IL, I0, Rs, Rsh, nNsVth, method='newton')
    for k, v in out.items():
        assert np.isclose(v, expected[k])


def test_mpp_array():
    """test max_power_point"""
    IL, I0, Rs, Rsh, nNsVth = (np.array([7, 7]), 6e-7, .1, 20, .5)
    out = pvsystem.max_power_point(IL, I0, Rs, Rsh, nNsVth, method='brentq')
    expected = {'i_mp': [6.1362673597376753] * 2,
                'v_mp': [6.2243393757884284] * 2,
                'p_mp': [38.194210547580511] * 2}
    assert isinstance(out, dict)
    for k, v in out.items():
        assert np.allclose(v, expected[k])
    out = pvsystem.max_power_point(IL, I0, Rs, Rsh, nNsVth, method='newton')
    for k, v in out.items():
        assert np.allclose(v, expected[k])


def test_mpp_series():
    """test max_power_point"""
    idx = ['2008-02-17T11:30:00-0800', '2008-02-17T12:30:00-0800']
    IL, I0, Rs, Rsh, nNsVth = (np.array([7, 7]), 6e-7, .1, 20, .5)
    IL = pd.Series(IL, index=idx)
    out = pvsystem.max_power_point(IL, I0, Rs, Rsh, nNsVth, method='brentq')
    expected = pd.DataFrame({'i_mp': [6.1362673597376753] * 2,
                             'v_mp': [6.2243393757884284] * 2,
                             'p_mp': [38.194210547580511] * 2},
                            index=idx)
    assert isinstance(out, pd.DataFrame)
    for k, v in out.items():
        assert np.allclose(v, expected[k])
    out = pvsystem.max_power_point(IL, I0, Rs, Rsh, nNsVth, method='newton')
    for k, v in out.items():
        assert np.allclose(v, expected[k])


def test_singlediode_series(cec_module_params):
    times = pd.date_range(start='2015-01-01', periods=2, freq='12H')
    effective_irradiance = pd.Series([0.0, 800.0], index=times)
    IL, I0, Rs, Rsh, nNsVth = pvsystem.calcparams_desoto(
        effective_irradiance,
        temp_cell=25,
        alpha_sc=cec_module_params['alpha_sc'],
        a_ref=cec_module_params['a_ref'],
        I_L_ref=cec_module_params['I_L_ref'],
        I_o_ref=cec_module_params['I_o_ref'],
        R_sh_ref=cec_module_params['R_sh_ref'],
        R_s=cec_module_params['R_s'],
        EgRef=1.121,
        dEgdT=-0.0002677
    )
    out = pvsystem.singlediode(IL, I0, Rs, Rsh, nNsVth)
    assert isinstance(out, pd.DataFrame)


def test_singlediode_array():
    # github issue 221
    photocurrent = np.linspace(0, 10, 11)
    resistance_shunt = 16
    resistance_series = 0.094
    nNsVth = 0.473
    saturation_current = 1.943e-09

    sd = pvsystem.singlediode(photocurrent, saturation_current,
                              resistance_series, resistance_shunt, nNsVth,
                              method='lambertw')

    expected = np.array([
        0.        ,  0.54538398,  1.43273966,  2.36328163,  3.29255606,
        4.23101358,  5.16177031,  6.09368251,  7.02197553,  7.96846051,
        8.88220557])

    assert_allclose(sd['i_mp'], expected, atol=0.01)

    sd = pvsystem.singlediode(photocurrent, saturation_current,
                              resistance_series, resistance_shunt, nNsVth)

    expected = pvsystem.i_from_v(resistance_shunt, resistance_series, nNsVth,
                                 sd['v_mp'], saturation_current, photocurrent,
                                 method='lambertw')

    assert_allclose(sd['i_mp'], expected, atol=0.01)


def test_singlediode_floats():
    out = pvsystem.singlediode(7, 6e-7, .1, 20, .5, method='lambertw')
    expected = {'i_xx': 4.2498,
                'i_mp': 6.1275,
                'v_oc': 8.1063,
                'p_mp': 38.1937,
                'i_x': 6.7558,
                'i_sc': 6.9651,
                'v_mp': 6.2331,
                'i': None,
                'v': None}
    assert isinstance(out, dict)
    for k, v in out.items():
        if k in ['i', 'v']:
            assert v is None
        else:
            assert_allclose(v, expected[k], atol=1e-3)


def test_singlediode_floats_ivcurve():
    out = pvsystem.singlediode(7, 6e-7, .1, 20, .5, ivcurve_pnts=3, method='lambertw')
    expected = {'i_xx': 4.2498,
                'i_mp': 6.1275,
                'v_oc': 8.1063,
                'p_mp': 38.1937,
                'i_x': 6.7558,
                'i_sc': 6.9651,
                'v_mp': 6.2331,
                'i': np.array([6.965172e+00, 6.755882e+00, 2.575717e-14]),
                'v': np.array([0., 4.05315, 8.1063])}
    assert isinstance(out, dict)
    for k, v in out.items():
        assert_allclose(v, expected[k], atol=1e-3)


def test_singlediode_series_ivcurve(cec_module_params):
    times = pd.date_range(start='2015-06-01', periods=3, freq='6H')
    effective_irradiance = pd.Series([0.0, 400.0, 800.0], index=times)
    IL, I0, Rs, Rsh, nNsVth = pvsystem.calcparams_desoto(
                                  effective_irradiance,
                                  temp_cell=25,
                                  alpha_sc=cec_module_params['alpha_sc'],
                                  a_ref=cec_module_params['a_ref'],
                                  I_L_ref=cec_module_params['I_L_ref'],
                                  I_o_ref=cec_module_params['I_o_ref'],
                                  R_sh_ref=cec_module_params['R_sh_ref'],
                                  R_s=cec_module_params['R_s'],
                                  EgRef=1.121,
                                  dEgdT=-0.0002677)

    out = pvsystem.singlediode(IL, I0, Rs, Rsh, nNsVth, ivcurve_pnts=3,
                               method='lambertw')

    expected = OrderedDict([('i_sc', array([0., 3.01054475, 6.00675648])),
                            ('v_oc', array([0., 9.96886962, 10.29530483])),
                            ('i_mp', array([0., 2.65191983, 5.28594672])),
                            ('v_mp', array([0., 8.33392491, 8.4159707])),
                            ('p_mp', array([0., 22.10090078, 44.48637274])),
                            ('i_x', array([0., 2.88414114, 5.74622046])),
                            ('i_xx', array([0., 2.04340914, 3.90007956])),
                            ('v', array([[0., 0., 0.],
                                         [0., 4.98443481, 9.96886962],
                                         [0., 5.14765242, 10.29530483]])),
                            ('i', array([[0., 0., 0.],
                                         [3.01079860e+00, 2.88414114e+00,
                                          3.10862447e-14],
                                         [6.00726296e+00, 5.74622046e+00,
                                          0.00000000e+00]]))])

    for k, v in out.items():
        assert_allclose(v, expected[k], atol=1e-2)

    out = pvsystem.singlediode(IL, I0, Rs, Rsh, nNsVth, ivcurve_pnts=3)

    expected['i_mp'] = pvsystem.i_from_v(Rsh, Rs, nNsVth, out['v_mp'], I0, IL,
                                         method='lambertw')
    expected['v_mp'] = pvsystem.v_from_i(Rsh, Rs, nNsVth, out['i_mp'], I0, IL,
                                         method='lambertw')
    expected['i'] = pvsystem.i_from_v(Rsh, Rs, nNsVth, out['v'].T, I0, IL,
                                         method='lambertw').T
    expected['v'] = pvsystem.v_from_i(Rsh, Rs, nNsVth, out['i'].T, I0, IL,
                                         method='lambertw').T

    for k, v in out.items():
        assert_allclose(v, expected[k], atol=1e-2)


def test_scale_voltage_current_power():
    data = pd.DataFrame(
        np.array([[2, 1.5, 10, 8, 12, 0.5, 1.5]]),
        columns=['i_sc', 'i_mp', 'v_oc', 'v_mp', 'p_mp', 'i_x', 'i_xx'],
        index=[0])
    expected = pd.DataFrame(
        np.array([[6, 4.5, 20, 16, 72, 1.5, 4.5]]),
        columns=['i_sc', 'i_mp', 'v_oc', 'v_mp', 'p_mp', 'i_x', 'i_xx'],
        index=[0])
    out = pvsystem.scale_voltage_current_power(data, voltage=2, current=3)
    assert_frame_equal(out, expected, check_less_precise=5)


def test_PVSystem_scale_voltage_current_power(mocker):
    data = None
    system = pvsystem.PVSystem(modules_per_string=2, strings_per_inverter=3)
    m = mocker.patch(
        'pvlib.pvsystem.scale_voltage_current_power', autospec=True)
    system.scale_voltage_current_power(data)
    m.assert_called_once_with(data, voltage=2, current=3)


def test_PVSystem_multi_scale_voltage_current_power(mocker):
    data = (1, 2)
    system = pvsystem.PVSystem(
        arrays=[pvsystem.Array(modules_per_string=2, strings=3),
                pvsystem.Array(modules_per_string=3, strings=5)]
    )
    m = mocker.patch(
        'pvlib.pvsystem.scale_voltage_current_power', autospec=True
    )
    system.scale_voltage_current_power(data)
    m.assert_has_calls(
        [mock.call(1, voltage=2, current=3),
         mock.call(2, voltage=3, current=5)],
        any_order=True
    )
    with pytest.raises(ValueError,
                       match="Length mismatch for per-array parameter"):
        system.scale_voltage_current_power(None)


def test_PVSystem_get_ac_sandia(cec_inverter_parameters, mocker):
    inv_fun = mocker.spy(inverter, 'sandia')
    system = pvsystem.PVSystem(
        inverter=cec_inverter_parameters['Name'],
        inverter_parameters=cec_inverter_parameters,
    )
    vdcs = pd.Series(np.linspace(0, 50, 3))
    idcs = pd.Series(np.linspace(0, 11, 3))
    pdcs = idcs * vdcs
    pacs = system.get_ac('sandia', pdcs, v_dc=vdcs)
    inv_fun.assert_called_once()
    assert_series_equal(pacs, pd.Series([-0.020000, 132.004308, 250.000000]))


@fail_on_pvlib_version('0.10')
def test_PVSystem_snlinverter(cec_inverter_parameters):
    system = pvsystem.PVSystem(
        inverter=cec_inverter_parameters['Name'],
        inverter_parameters=cec_inverter_parameters,
    )
    vdcs = pd.Series(np.linspace(0,50,3))
    idcs = pd.Series(np.linspace(0,11,3))
    pdcs = idcs * vdcs
    with pytest.warns(pvlibDeprecationWarning):
        pacs = system.snlinverter(vdcs, pdcs)
    assert_series_equal(pacs, pd.Series([-0.020000, 132.004308, 250.000000]))


def test_PVSystem_get_ac_sandia_multi(cec_inverter_parameters, mocker):
    inv_fun = mocker.spy(inverter, 'sandia_multi')
    system = pvsystem.PVSystem(
        arrays=[pvsystem.Array(), pvsystem.Array()],
        inverter=cec_inverter_parameters['Name'],
        inverter_parameters=cec_inverter_parameters,
    )
    vdcs = pd.Series(np.linspace(0, 50, 3))
    idcs = pd.Series(np.linspace(0, 11, 3)) / 2
    pdcs = idcs * vdcs
    pacs = system.get_ac('sandia', (pdcs, pdcs), v_dc=(vdcs, vdcs))
    inv_fun.assert_called_once()
    assert_series_equal(pacs, pd.Series([-0.020000, 132.004308, 250.000000]))
    with pytest.raises(ValueError,
                       match="Length mismatch for per-array parameter"):
        system.get_ac('sandia', vdcs, (pdcs, pdcs))
    with pytest.raises(ValueError,
                       match="Length mismatch for per-array parameter"):
        system.get_ac('sandia', vdcs, (pdcs,))
    with pytest.raises(ValueError,
                       match="Length mismatch for per-array parameter"):
        system.get_ac('sandia', (vdcs, vdcs), (pdcs, pdcs, pdcs))


def test_PVSystem_get_ac_pvwatts(pvwatts_system_defaults, mocker):
    mocker.spy(inverter, 'pvwatts')
    pdc = 50
    out = pvwatts_system_defaults.get_ac('pvwatts', pdc)
    inverter.pvwatts.assert_called_once_with(
        pdc, **pvwatts_system_defaults.inverter_parameters)
    assert out < pdc


def test_PVSystem_get_ac_pvwatts_kwargs(pvwatts_system_kwargs, mocker):
    mocker.spy(inverter, 'pvwatts')
    pdc = 50
    out = pvwatts_system_kwargs.get_ac('pvwatts', pdc)
    inverter.pvwatts.assert_called_once_with(
        pdc, **pvwatts_system_kwargs.inverter_parameters)
    assert out < pdc


def test_PVSystem_get_ac_pvwatts_multi(
        pvwatts_system_defaults, pvwatts_system_kwargs, mocker):
    mocker.spy(inverter, 'pvwatts_multi')
    expected = [pd.Series([0.0, 48.123524, 86.400000]),
                pd.Series([0.0, 45.893550, 85.500000])]
    systems = [pvwatts_system_defaults, pvwatts_system_kwargs]
    for base_sys, exp in zip(systems, expected):
        system = pvsystem.PVSystem(
            arrays=[pvsystem.Array(), pvsystem.Array()],
            inverter_parameters=base_sys.inverter_parameters,
        )
        pdcs = pd.Series([0., 25., 50.])
        pacs = system.get_ac('pvwatts', (pdcs, pdcs))
        assert_series_equal(pacs, exp)
    assert inverter.pvwatts_multi.call_count == 2
    with pytest.raises(ValueError,
                       match="Length mismatch for per-array parameter"):
        system.get_ac('pvwatts', (pdcs,))
    with pytest.raises(ValueError,
                       match="Length mismatch for per-array parameter"):
        system.get_ac('pvwatts', pdcs)
    with pytest.raises(ValueError,
                       match="Length mismatch for per-array parameter"):
        system.get_ac('pvwatts', (pdcs, pdcs, pdcs))


@pytest.mark.parametrize('model', ['sandia', 'adr', 'pvwatts'])
def test_PVSystem_get_ac_single_array_tuple_input(
        model,
        pvwatts_system_defaults,
        cec_inverter_parameters,
        adr_inverter_parameters):
    vdcs = {
        'sandia': pd.Series(np.linspace(0, 50, 3)),
        'pvwatts': None,
        'adr': pd.Series([135, 154, 390, 420, 551])
    }
    pdcs = {'adr': pd.Series([135, 1232, 1170, 420, 551]),
            'sandia': pd.Series(np.linspace(0, 11, 3)) * vdcs['sandia'],
            'pvwatts': 50}
    inverter_parameters = {
        'sandia': cec_inverter_parameters,
        'adr': adr_inverter_parameters,
        'pvwatts': pvwatts_system_defaults.inverter_parameters
    }
    expected = {
        'adr': pd.Series([np.nan, 1161.5745, 1116.4459, 382.6679, np.nan]),
        'sandia': pd.Series([-0.020000, 132.004308, 250.000000])
    }
    system = pvsystem.PVSystem(
        arrays=[pvsystem.Array()],
        inverter_parameters=inverter_parameters[model]
    )
    ac = system.get_ac(p_dc=(pdcs[model],), v_dc=(vdcs[model],), model=model)
    if model == 'pvwatts':
        assert ac < pdcs['pvwatts']
    else:
        assert_series_equal(ac, expected[model])


def test_PVSystem_get_ac_adr(adr_inverter_parameters, mocker):
    mocker.spy(inverter, 'adr')
    system = pvsystem.PVSystem(
        inverter_parameters=adr_inverter_parameters,
    )
    vdcs = pd.Series([135, 154, 390, 420, 551])
    pdcs = pd.Series([135, 1232, 1170, 420, 551])
    pacs = system.get_ac('adr', pdcs, vdcs)
    assert_series_equal(pacs, pd.Series([np.nan, 1161.5745, 1116.4459,
                                         382.6679, np.nan]))
    inverter.adr.assert_called_once_with(vdcs, pdcs,
                                         system.inverter_parameters)


def test_PVSystem_get_ac_adr_multi(adr_inverter_parameters):
    system = pvsystem.PVSystem(
        arrays=[pvsystem.Array(), pvsystem.Array()],
        inverter_parameters=adr_inverter_parameters,
    )
    pdcs = pd.Series([135, 1232, 1170, 420, 551])
    with pytest.raises(ValueError,
                       match="The adr inverter function cannot be used"):
        system.get_ac(model='adr', p_dc=pdcs)


def test_PVSystem_get_ac_invalid(cec_inverter_parameters):
    system = pvsystem.PVSystem(
        inverter_parameters=cec_inverter_parameters,
    )
    pdcs = pd.Series(np.linspace(0, 50, 3))
    with pytest.raises(ValueError, match="is not a valid AC power model"):
        system.get_ac(model='not_a_model', p_dc=pdcs)


def test_PVSystem_creation():
    pv_system = pvsystem.PVSystem(module='blah', inverter='blarg')
    # ensure that parameter attributes are dict-like. GH 294
    pv_system.module_parameters['pdc0'] = 1
    pv_system.inverter_parameters['Paco'] = 1


def test_PVSystem_multiple_array_creation():
    array_one = pvsystem.Array(surface_tilt=32)
    array_two = pvsystem.Array(surface_tilt=15, module_parameters={'pdc0': 1})
    pv_system = pvsystem.PVSystem(arrays=[array_one, array_two])
    assert pv_system.surface_tilt == (32, 15)
    assert pv_system.surface_azimuth == (180, 180)
    assert pv_system.module_parameters == ({}, {'pdc0': 1})
    assert pv_system.arrays == (array_one, array_two)
    with pytest.raises(TypeError):
        pvsystem.PVSystem(arrays=array_one)


def test_PVSystem_get_aoi():
    system = pvsystem.PVSystem(surface_tilt=32, surface_azimuth=135)
    aoi = system.get_aoi(30, 225)
    assert np.round(aoi, 4) == 42.7408


def test_PVSystem_multiple_array_get_aoi():
    system = pvsystem.PVSystem(
        arrays=[pvsystem.Array(surface_tilt=15, surface_azimuth=135),
                pvsystem.Array(surface_tilt=32, surface_azimuth=135)]
    )
    aoi_one, aoi_two = system.get_aoi(30, 225)
    assert np.round(aoi_two, 4) == 42.7408
    assert aoi_two != aoi_one
    assert aoi_one > 0


def test_PVSystem_get_irradiance():
    system = pvsystem.PVSystem(surface_tilt=32, surface_azimuth=135)
    times = pd.date_range(start='20160101 1200-0700',
                          end='20160101 1800-0700', freq='6H')
    location = Location(latitude=32, longitude=-111)
    solar_position = location.get_solarposition(times)
    irrads = pd.DataFrame({'dni':[900,0], 'ghi':[600,0], 'dhi':[100,0]},
                          index=times)

    irradiance = system.get_irradiance(solar_position['apparent_zenith'],
                                       solar_position['azimuth'],
                                       irrads['dni'],
                                       irrads['ghi'],
                                       irrads['dhi'])

    expected = pd.DataFrame(data=np.array(
        [[ 883.65494055,  745.86141676,  137.79352379,  126.397131  ,
              11.39639279],
           [   0.        ,   -0.        ,    0.        ,    0.        ,    0.        ]]),
                            columns=['poa_global', 'poa_direct',
                                     'poa_diffuse', 'poa_sky_diffuse',
                                     'poa_ground_diffuse'],
                            index=times)

    assert_frame_equal(irradiance, expected, check_less_precise=2)


def test_PVSystem_get_irradiance_model(mocker):
    spy_perez = mocker.spy(irradiance, 'perez')
    spy_haydavies = mocker.spy(irradiance, 'haydavies')
    system = pvsystem.PVSystem(surface_tilt=32, surface_azimuth=135)
    times = pd.date_range(start='20160101 1200-0700',
                          end='20160101 1800-0700', freq='6H')
    location = Location(latitude=32, longitude=-111)
    solar_position = location.get_solarposition(times)
    irrads = pd.DataFrame({'dni': [900, 0], 'ghi': [600, 0], 'dhi': [100, 0]},
                          index=times)
    system.get_irradiance(solar_position['apparent_zenith'],
                          solar_position['azimuth'],
                          irrads['dni'],
                          irrads['ghi'],
                          irrads['dhi'])
    spy_haydavies.assert_called_once()
    system.get_irradiance(solar_position['apparent_zenith'],
                          solar_position['azimuth'],
                          irrads['dni'],
                          irrads['ghi'],
                          irrads['dhi'],
                          model='perez')
    spy_perez.assert_called_once()


def test_PVSystem_multi_array_get_irradiance():
    array_one = pvsystem.Array(surface_tilt=32, surface_azimuth=135)
    array_two = pvsystem.Array(surface_tilt=5, surface_azimuth=150)
    system = pvsystem.PVSystem(arrays=[array_one, array_two])
    location = Location(latitude=32, longitude=-111)
    times = pd.date_range(start='20160101 1200-0700',
                          end='20160101 1800-0700', freq='6H')
    solar_position = location.get_solarposition(times)
    irrads = pd.DataFrame({'dni': [900, 0], 'ghi': [600, 0], 'dhi': [100, 0]},
                          index=times)
    array_one_expected = array_one.get_irradiance(
        solar_position['apparent_zenith'],
        solar_position['azimuth'],
        irrads['dni'], irrads['ghi'], irrads['dhi']
    )
    array_two_expected = array_two.get_irradiance(
        solar_position['apparent_zenith'],
        solar_position['azimuth'],
        irrads['dni'], irrads['ghi'], irrads['dhi']
    )
    array_one_irrad, array_two_irrad = system.get_irradiance(
        solar_position['apparent_zenith'],
        solar_position['azimuth'],
        irrads['dni'], irrads['ghi'], irrads['dhi']
    )
    assert_frame_equal(
        array_one_irrad, array_one_expected, check_less_precise=2
    )
    assert_frame_equal(
        array_two_irrad, array_two_expected, check_less_precise=2
    )


def test_PVSystem_multi_array_get_irradiance_multi_irrad():
    """Test a system with two identical arrays but different irradiance.

    Because only the irradiance is different we expect the same output
    when only one GHI/DHI/DNI input is given, but different output
    for each array when different GHI/DHI/DNI input is given. For the later
    case we verify that the correct irradiance data is passed to each array.
    """
    array_one = pvsystem.Array()
    array_two = pvsystem.Array()
    system = pvsystem.PVSystem(arrays=[array_one, array_two])
    location = Location(latitude=32, longitude=-111)
    times = pd.date_range(start='20160101 1200-0700',
                          end='20160101 1800-0700', freq='6H')
    solar_position = location.get_solarposition(times)
    irrads = pd.DataFrame({'dni': [900, 0], 'ghi': [600, 0], 'dhi': [100, 0]},
                          index=times)
    irrads_two = pd.DataFrame(
        {'dni': [0, 900], 'ghi': [0, 600], 'dhi': [0, 100]},
        index=times
    )
    array_irrad = system.get_irradiance(
        solar_position['apparent_zenith'],
        solar_position['azimuth'],
        (irrads['dhi'], irrads['dhi']),
        (irrads['ghi'], irrads['ghi']),
        (irrads['dni'], irrads['dni'])
    )
    assert_frame_equal(array_irrad[0], array_irrad[1])
    array_irrad = system.get_irradiance(
        solar_position['apparent_zenith'],
        solar_position['azimuth'],
        (irrads['dhi'], irrads_two['dhi']),
        (irrads['ghi'], irrads_two['ghi']),
        (irrads['dni'], irrads_two['dni'])
    )
    array_one_expected = array_one.get_irradiance(
        solar_position['apparent_zenith'],
        solar_position['azimuth'],
        irrads['dhi'], irrads['ghi'], irrads['dni']
    )
    array_two_expected = array_two.get_irradiance(
        solar_position['apparent_zenith'],
        solar_position['azimuth'],
        irrads_two['dhi'], irrads_two['ghi'], irrads_two['dni']
    )
    assert not array_irrad[0].equals(array_irrad[1])
    assert_frame_equal(array_irrad[0], array_one_expected)
    assert_frame_equal(array_irrad[1], array_two_expected)
    with pytest.raises(ValueError,
                       match="Length mismatch for per-array parameter"):
        system.get_irradiance(
            solar_position['apparent_zenith'],
            solar_position['azimuth'],
            (irrads['dhi'], irrads_two['dhi'], irrads['dhi']),
            (irrads['ghi'], irrads_two['ghi']),
            irrads['dni']
        )
    array_irrad = system.get_irradiance(
        solar_position['apparent_zenith'],
        solar_position['azimuth'],
        (irrads['dhi'], irrads_two['dhi']),
        irrads['ghi'],
        irrads['dni']
    )
    assert_frame_equal(array_irrad[0], array_one_expected)
    assert not array_irrad[0].equals(array_irrad[1])


def test_PVSystem_change_surface_azimuth():
    system = pvsystem.PVSystem(surface_azimuth=180)
    assert system.surface_azimuth == 180
    system.surface_azimuth = 90
    assert system.surface_azimuth == 90


def test_PVSystem_get_albedo(two_array_system):
    system = pvsystem.PVSystem(
        arrays=[pvsystem.Array(albedo=0.5)]
    )
    assert system.albedo == 0.5
    assert two_array_system.albedo == (0.25, 0.25)


def test_PVSystem_modules_per_string():
    system = pvsystem.PVSystem(
        arrays=[pvsystem.Array(modules_per_string=1),
                pvsystem.Array(modules_per_string=2)]
    )
    assert system.modules_per_string == (1, 2)
    system = pvsystem.PVSystem(
        arrays=[pvsystem.Array(modules_per_string=5)]
    )
    assert system.modules_per_string == 5


def test_PVSystem_strings_per_inverter():
    system = pvsystem.PVSystem(
        arrays=[pvsystem.Array(strings=2),
                pvsystem.Array(strings=1)]
    )
    assert system.strings_per_inverter == (2, 1)
    system = pvsystem.PVSystem(
        arrays=[pvsystem.Array(strings=5)]
    )
    assert system.strings_per_inverter == 5


def test_PVSystem___repr__():
    system = pvsystem.PVSystem(
        module='blah', inverter='blarg', name='pv ftw',
        temperature_model_parameters={'a': -3.56})

    expected = """PVSystem:
  name: pv ftw
  Array:
    name: None
    surface_tilt: 0
    surface_azimuth: 180
    module: blah
    albedo: 0.25
    racking_model: None
    module_type: None
    temperature_model_parameters: {'a': -3.56}
    strings: 1
    modules_per_string: 1
  inverter: blarg"""
    assert system.__repr__() == expected


def test_PVSystem_multi_array___repr__():
    system = pvsystem.PVSystem(
        arrays=[pvsystem.Array(surface_tilt=30, surface_azimuth=100),
                pvsystem.Array(surface_tilt=20, surface_azimuth=220,
                               name='foo')],
        inverter='blarg',
    )
    expected = """PVSystem:
  name: None
  Array:
    name: None
    surface_tilt: 30
    surface_azimuth: 100
    module: None
    albedo: 0.25
    racking_model: None
    module_type: None
    temperature_model_parameters: {}
    strings: 1
    modules_per_string: 1
  Array:
    name: foo
    surface_tilt: 20
    surface_azimuth: 220
    module: None
    albedo: 0.25
    racking_model: None
    module_type: None
    temperature_model_parameters: {}
    strings: 1
    modules_per_string: 1
  inverter: blarg"""
    assert expected == system.__repr__()


def test_Array___repr__():
    array = pvsystem.Array(
        surface_tilt=10, surface_azimuth=100,
        albedo=0.15, module_type='glass_glass',
        temperature_model_parameters={'a': -3.56},
        racking_model='close_mount',
        module_parameters={'foo': 'bar'},
        modules_per_string=100,
        strings=10, module='baz',
        name='biz'
    )
    expected = """Array:
  name: biz
  surface_tilt: 10
  surface_azimuth: 100
  module: baz
  albedo: 0.15
  racking_model: close_mount
  module_type: glass_glass
  temperature_model_parameters: {'a': -3.56}
  strings: 10
  modules_per_string: 100"""
    assert array.__repr__() == expected


def test_pvwatts_dc_scalars():
    expected = 88.65
    out = pvsystem.pvwatts_dc(900, 30, 100, -0.003)
    assert_allclose(out, expected)


def test_pvwatts_dc_arrays():
    irrad_trans = np.array([np.nan, 900, 900])
    temp_cell = np.array([30, np.nan, 30])
    irrad_trans, temp_cell = np.meshgrid(irrad_trans, temp_cell)
    expected = np.array([[nan,  88.65,  88.65],
                         [nan,    nan,    nan],
                         [nan,  88.65,  88.65]])
    out = pvsystem.pvwatts_dc(irrad_trans, temp_cell, 100, -0.003)
    assert_allclose(out, expected, equal_nan=True)


def test_pvwatts_dc_series():
    irrad_trans = pd.Series([np.nan, 900, 900])
    temp_cell = pd.Series([30, np.nan, 30])
    expected = pd.Series(np.array([   nan,    nan,  88.65]))
    out = pvsystem.pvwatts_dc(irrad_trans, temp_cell, 100, -0.003)
    assert_series_equal(expected, out)


def test_pvwatts_losses_default():
    expected = 14.075660688264469
    out = pvsystem.pvwatts_losses()
    assert_allclose(out, expected)


def test_pvwatts_losses_arrays():
    expected = np.array([nan, 14.934904])
    age = np.array([nan, 1])
    out = pvsystem.pvwatts_losses(age=age)
    assert_allclose(out, expected)


def test_pvwatts_losses_series():
    expected = pd.Series([nan, 14.934904])
    age = pd.Series([nan, 1])
    out = pvsystem.pvwatts_losses(age=age)
    assert_series_equal(expected, out)


@pytest.fixture
def pvwatts_system_defaults():
    module_parameters = {'pdc0': 100, 'gamma_pdc': -0.003}
    inverter_parameters = {'pdc0': 90}
    system = pvsystem.PVSystem(module_parameters=module_parameters,
                               inverter_parameters=inverter_parameters)
    return system


@pytest.fixture
def pvwatts_system_kwargs():
    module_parameters = {'pdc0': 100, 'gamma_pdc': -0.003, 'temp_ref': 20}
    inverter_parameters = {'pdc0': 90, 'eta_inv_nom': 0.95, 'eta_inv_ref': 1.0}
    system = pvsystem.PVSystem(module_parameters=module_parameters,
                               inverter_parameters=inverter_parameters)
    return system


def test_PVSystem_pvwatts_dc(pvwatts_system_defaults, mocker):
    mocker.spy(pvsystem, 'pvwatts_dc')
    irrad = 900
    temp_cell = 30
    expected = 90
    out = pvwatts_system_defaults.pvwatts_dc(irrad, temp_cell)
    pvsystem.pvwatts_dc.assert_called_once_with(
        irrad, temp_cell, **pvwatts_system_defaults.module_parameters)
    assert_allclose(expected, out, atol=10)


def test_PVSystem_pvwatts_dc_kwargs(pvwatts_system_kwargs, mocker):
    mocker.spy(pvsystem, 'pvwatts_dc')
    irrad = 900
    temp_cell = 30
    expected = 90
    out = pvwatts_system_kwargs.pvwatts_dc(irrad, temp_cell)
    pvsystem.pvwatts_dc.assert_called_once_with(
        irrad, temp_cell, **pvwatts_system_kwargs.module_parameters)
    assert_allclose(expected, out, atol=10)


def test_PVSystem_multiple_array_pvwatts_dc():
    array_one_module_parameters = {
        'pdc0': 100, 'gamma_pdc': -0.003, 'temp_ref': 20
    }
    array_one = pvsystem.Array(
        module_parameters=array_one_module_parameters
    )
    array_two_module_parameters = {
        'pdc0': 150, 'gamma_pdc': -0.002, 'temp_ref': 25
    }
    array_two = pvsystem.Array(
        module_parameters=array_two_module_parameters
    )
    system = pvsystem.PVSystem(arrays=[array_one, array_two])
    irrad_one = 900
    irrad_two = 500
    temp_cell_one = 30
    temp_cell_two = 20
    expected_one = pvsystem.pvwatts_dc(irrad_one, temp_cell_one,
                                       **array_one_module_parameters)
    expected_two = pvsystem.pvwatts_dc(irrad_two, temp_cell_two,
                                       **array_two_module_parameters)
    dc_one, dc_two = system.pvwatts_dc((irrad_one, irrad_two),
                                       (temp_cell_one, temp_cell_two))
    assert dc_one == expected_one
    assert dc_two == expected_two


def test_PVSystem_multiple_array_pvwatts_dc_value_error():
    system = pvsystem.PVSystem(
        arrays=[pvsystem.Array(), pvsystem.Array(), pvsystem.Array()]
    )
    error_message = 'Length mismatch for per-array parameter'
    with pytest.raises(ValueError, match=error_message):
        system.pvwatts_dc(10, (1, 1, 1))
    with pytest.raises(ValueError, match=error_message):
        system.pvwatts_dc((10, 10), (1, 1, 1))
    with pytest.raises(ValueError, match=error_message):
        system.pvwatts_dc((10, 10, 10, 10), (1, 1, 1))
    with pytest.raises(ValueError, match=error_message):
        system.pvwatts_dc((1, 1, 1), 1)
    with pytest.raises(ValueError, match=error_message):
        system.pvwatts_dc((1, 1, 1), (1,))
    with pytest.raises(ValueError, match=error_message):
        system.pvwatts_dc((1,), 1)
    with pytest.raises(ValueError, match=error_message):
        system.pvwatts_dc((1, 1, 1, 1), (1, 1))
    with pytest.raises(ValueError, match=error_message):
        system.pvwatts_dc(2, 3)
    with pytest.raises(ValueError, match=error_message):
        # ValueError is raised for non-tuple iterable with correct length
        system.pvwatts_dc((1, 1, 1), pd.Series([1, 2, 3]))


def test_PVSystem_pvwatts_losses(pvwatts_system_defaults, mocker):
    mocker.spy(pvsystem, 'pvwatts_losses')
    age = 1
    pvwatts_system_defaults.losses_parameters = dict(age=age)
    expected = 15
    out = pvwatts_system_defaults.pvwatts_losses()
    pvsystem.pvwatts_losses.assert_called_once_with(age=age)
    assert out < expected


@fail_on_pvlib_version('0.10')
def test_PVSystem_pvwatts_ac(pvwatts_system_defaults, mocker):
    mocker.spy(inverter, 'pvwatts')
    pdc = 50
    with pytest.warns(pvlibDeprecationWarning):
        out = pvwatts_system_defaults.pvwatts_ac(pdc)
    inverter.pvwatts.assert_called_once_with(
        pdc, **pvwatts_system_defaults.inverter_parameters)
    assert out < pdc


@fail_on_pvlib_version('0.10')
def test_PVSystem_pvwatts_ac_kwargs(pvwatts_system_kwargs, mocker):
    mocker.spy(inverter, 'pvwatts')
    pdc = 50
    with pytest.warns(pvlibDeprecationWarning):
        out = pvwatts_system_kwargs.pvwatts_ac(pdc)
    inverter.pvwatts.assert_called_once_with(
        pdc, **pvwatts_system_kwargs.inverter_parameters)
    assert out < pdc


def test_PVSystem_num_arrays():
    system_one = pvsystem.PVSystem()
    system_two = pvsystem.PVSystem(arrays=[pvsystem.Array(), pvsystem.Array()])
    assert system_one.num_arrays == 1
    assert system_two.num_arrays == 2


def test_combine_loss_factors():
    test_index = pd.date_range(start='1990/01/01T12:00', periods=365, freq='D')
    loss_1 = pd.Series(.10, index=test_index)
    loss_2 = pd.Series(.05, index=pd.date_range(start='1990/01/01T12:00',
                                                periods=365*2, freq='D'))
    loss_3 = pd.Series(.02, index=pd.date_range(start='1990/01/01',
                                                periods=12, freq='MS'))
    expected = pd.Series(.1621, index=test_index)
    out = pvsystem.combine_loss_factors(test_index, loss_1, loss_2, loss_3)
    assert_series_equal(expected, out)


def test_no_extra_kwargs():
    with pytest.raises(TypeError, match="arbitrary_kwarg"):
        pvsystem.PVSystem(arbitrary_kwarg='value')


def test_dc_ohms_from_percent():
    expected = .1425
    out = pvsystem.dc_ohms_from_percent(38, 8, 3, 1, 1)
    assert_allclose(out, expected)


def test_PVSystem_dc_ohms_from_percent(mocker):
    mocker.spy(pvsystem, 'dc_ohms_from_percent')

    expected = .1425
    system = pvsystem.PVSystem(losses_parameters={'dc_ohmic_percent': 3},
                               module_parameters={'I_mp_ref': 8,
                                                  'V_mp_ref': 38})
    out = system.dc_ohms_from_percent()

    pvsystem.dc_ohms_from_percent.assert_called_once_with(
        dc_ohmic_percent=3,
        vmp_ref=38,
        imp_ref=8,
        modules_per_string=1,
        strings=1
    )

    assert_allclose(out, expected)


def test_dc_ohmic_losses():
    expected = 9.12
    out = pvsystem.dc_ohmic_losses(.1425, 8)
    assert_allclose(out, expected)


def test_Array_dc_ohms_from_percent(mocker):
    mocker.spy(pvsystem, 'dc_ohms_from_percent')

    expected = .1425

    array = pvsystem.Array(array_losses_parameters={'dc_ohmic_percent': 3},
                           module_parameters={'I_mp_ref': 8,
                                              'V_mp_ref': 38})
    out = array.dc_ohms_from_percent()
    pvsystem.dc_ohms_from_percent.assert_called_with(
        dc_ohmic_percent=3,
        vmp_ref=38,
        imp_ref=8,
        modules_per_string=1,
        strings=1
    )
    assert_allclose(out, expected)

    array = pvsystem.Array(array_losses_parameters={'dc_ohmic_percent': 3},
                           module_parameters={'Impo': 8,
                                              'Vmpo': 38})
    out = array.dc_ohms_from_percent()
    pvsystem.dc_ohms_from_percent.assert_called_with(
        dc_ohmic_percent=3,
        vmp_ref=38,
        imp_ref=8,
        modules_per_string=1,
        strings=1
    )
    assert_allclose(out, expected)

    array = pvsystem.Array(array_losses_parameters={'dc_ohmic_percent': 3},
                           module_parameters={'Impp': 8,
                                              'Vmpp': 38})
    out = array.dc_ohms_from_percent()

    pvsystem.dc_ohms_from_percent.assert_called_with(
        dc_ohmic_percent=3,
        vmp_ref=38,
        imp_ref=8,
        modules_per_string=1,
        strings=1
    )
    assert_allclose(out, expected)

    with pytest.raises(ValueError,
                       match=('Parameters for Vmp and Imp could not be found '
                              'in the array module parameters. Module '
                              'parameters must include one set of '
                              '{"V_mp_ref", "I_mp_Ref"}, '
                              '{"Vmpo", "Impo"}, or '
                              '{"Vmpp", "Impp"}.')):
        array = pvsystem.Array(array_losses_parameters={'dc_ohmic_percent': 3})
        out = array.dc_ohms_from_percent()


@pytest.mark.parametrize('funcname', ['sapm_celltemp', 'pvsyst_celltemp',
                                      'faiman_celltemp', 'fuentes_celltemp',
                                      'noct_sam_celltemp'])
def test_PVSystem_temperature_deprecated(funcname):
    temp_model_params = {
        'a': -3.47, 'b': -0.0594, 'deltaT': 3,  # sapm
        'noct_installed': 45,  # fuentes
        'eta_m_ref': 0.2, 'noct': 45,  # noct_sam
    }
    system = pvsystem.PVSystem(temperature_model_parameters=temp_model_params)
    func = getattr(system, funcname)
    index = pd.date_range('2019-01-01', freq='h', periods=5)
    temps = pd.Series(25, index)
    irrads = pd.Series(1000, index)
    winds = pd.Series(1, index)

    with pytest.warns(pvlibDeprecationWarning):
        func(irrads, temps, winds)<|MERGE_RESOLUTION|>--- conflicted
+++ resolved
@@ -512,12 +512,8 @@
     out = system.get_cell_temperature(poa_global, temp_air, wind_speed,
                                       model='noct_sam')
     temperature.noct_sam.assert_called_once_with(
-<<<<<<< HEAD
-        poa_global, temp_air, wind_speed, noct=noct, eta_m_ref=eta_m_ref)
-=======
         poa_global, temp_air, wind_speed, effective_irradiance=None, noct=noct,
         module_efficiency=module_efficiency)
->>>>>>> 50dcc7fe
     assert_allclose(out, expected)
     # different types
     out = system.get_cell_temperature(np.array(poa_global), np.array(temp_air),
