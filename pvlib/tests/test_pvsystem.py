--- conflicted
+++ resolved
@@ -2153,7 +2153,6 @@
         pvsystem.PVSystem(arbitrary_kwarg='value')
 
 
-<<<<<<< HEAD
 def test_deprecated_attributes_single(pvwatts_system_defaults):
     match = r"Use PVSystem.arrays\[0\].mount.surface_(tilt|azimuth)"
     with pytest.warns(pvlibDeprecationWarning, match=match):
@@ -2211,7 +2210,7 @@
     for key, expected_value in expected.items():
         err_msg = f"{key} value incorrect"
         assert actual[key] == pytest.approx(expected_value), err_msg
-=======
+
 def test_dc_ohms_from_percent():
     expected = .1425
     out = pvsystem.dc_ohms_from_percent(38, 8, 3, 1, 1)
@@ -2297,5 +2296,4 @@
                               '{"Vmpo", "Impo"}, or '
                               '{"Vmpp", "Impp"}.')):
         array = pvsystem.Array(array_losses_parameters={'dc_ohmic_percent': 3})
-        out = array.dc_ohms_from_percent()
->>>>>>> 933d0d80
+        out = array.dc_ohms_from_percent()