import numpy as np
from numpy import nan
import pandas as pd

import pytest
from numpy.testing import assert_allclose

import pvlib
from pvlib import tracking
from .conftest import DATA_DIR, assert_frame_equal

SINGLEAXIS_COL_ORDER = ['tracker_theta', 'aoi',
                        'surface_azimuth', 'surface_tilt']


def test_solar_noon():
    index = pd.date_range(start='20180701T1200', freq='1s', periods=1)
    apparent_zenith = pd.Series([10], index=index)
    apparent_azimuth = pd.Series([180], index=index)
    tracker_data = tracking.singleaxis(apparent_zenith, apparent_azimuth,
                                       axis_tilt=0, axis_azimuth=0,
                                       max_angle=90, backtrack=True,
                                       gcr=2.0/7.0)

    expect = pd.DataFrame({'tracker_theta': 0, 'aoi': 10,
                           'surface_azimuth': 90, 'surface_tilt': 0},
                          index=index, dtype=np.float64)
    expect = expect[SINGLEAXIS_COL_ORDER]

    assert_frame_equal(expect, tracker_data)


def test_scalars():
    apparent_zenith = 10
    apparent_azimuth = 180
    tracker_data = tracking.singleaxis(apparent_zenith, apparent_azimuth,
                                       axis_tilt=0, axis_azimuth=0,
                                       max_angle=90, backtrack=True,
                                       gcr=2.0/7.0)
    assert isinstance(tracker_data, dict)
    expect = {'tracker_theta': 0, 'aoi': 10, 'surface_azimuth': 90,
              'surface_tilt': 0}
    for k, v in expect.items():
        assert np.isclose(tracker_data[k], v)


def test_arrays():
    apparent_zenith = np.array([10])
    apparent_azimuth = np.array([180])
    tracker_data = tracking.singleaxis(apparent_zenith, apparent_azimuth,
                                       axis_tilt=0, axis_azimuth=0,
                                       max_angle=90, backtrack=True,
                                       gcr=2.0/7.0)
    assert isinstance(tracker_data, dict)
    expect = {'tracker_theta': 0, 'aoi': 10, 'surface_azimuth': 90,
              'surface_tilt': 0}
    for k, v in expect.items():
        assert_allclose(tracker_data[k], v, atol=1e-7)


def test_nans():
    apparent_zenith = np.array([10, np.nan, 10])
    apparent_azimuth = np.array([180, 180, np.nan])
    with np.errstate(invalid='ignore'):
        tracker_data = tracking.singleaxis(apparent_zenith, apparent_azimuth,
                                           axis_tilt=0, axis_azimuth=0,
                                           max_angle=90, backtrack=True,
                                           gcr=2.0/7.0)
    expect = {'tracker_theta': np.array([0, nan, nan]),
              'aoi': np.array([10, nan, nan]),
              'surface_azimuth': np.array([90, nan, nan]),
              'surface_tilt': np.array([0, nan, nan])}
    for k, v in expect.items():
        assert_allclose(tracker_data[k], v, atol=1e-7)

    # repeat with Series because nans can differ
    apparent_zenith = pd.Series(apparent_zenith)
    apparent_azimuth = pd.Series(apparent_azimuth)
    with np.errstate(invalid='ignore'):
        tracker_data = tracking.singleaxis(apparent_zenith, apparent_azimuth,
                                           axis_tilt=0, axis_azimuth=0,
                                           max_angle=90, backtrack=True,
                                           gcr=2.0/7.0)
    expect = pd.DataFrame(np.array(
        [[ 0., 10., 90.,  0.],
         [nan, nan, nan, nan],
         [nan, nan, nan, nan]]),
        columns=['tracker_theta', 'aoi', 'surface_azimuth', 'surface_tilt'])
    assert_frame_equal(tracker_data, expect)


def test_arrays_multi():
    apparent_zenith = np.array([[10, 10], [10, 10]])
    apparent_azimuth = np.array([[180, 180], [180, 180]])
    # singleaxis should fail for num dim > 1
    with pytest.raises(ValueError):
        tracking.singleaxis(apparent_zenith, apparent_azimuth,
                            axis_tilt=0, axis_azimuth=0,
                            max_angle=90, backtrack=True,
                            gcr=2.0/7.0)
    # uncomment if we ever get singleaxis to support num dim > 1 arrays
    # assert isinstance(tracker_data, dict)
    # expect = {'tracker_theta': np.full_like(apparent_zenith, 0),
    #           'aoi': np.full_like(apparent_zenith, 10),
    #           'surface_azimuth': np.full_like(apparent_zenith, 90),
    #           'surface_tilt': np.full_like(apparent_zenith, 0)}
    # for k, v in expect.items():
    #     assert_allclose(tracker_data[k], v)


def test_azimuth_north_south():
    apparent_zenith = pd.Series([60])
    apparent_azimuth = pd.Series([90])

    tracker_data = tracking.singleaxis(apparent_zenith, apparent_azimuth,
                                       axis_tilt=0, axis_azimuth=180,
                                       max_angle=90, backtrack=True,
                                       gcr=2.0/7.0)

    expect = pd.DataFrame({'tracker_theta': -60, 'aoi': 0,
                           'surface_azimuth': 90, 'surface_tilt': 60},
                          index=[0], dtype=np.float64)
    expect = expect[SINGLEAXIS_COL_ORDER]

    assert_frame_equal(expect, tracker_data)

    tracker_data = tracking.singleaxis(apparent_zenith, apparent_azimuth,
                                       axis_tilt=0, axis_azimuth=0,
                                       max_angle=90, backtrack=True,
                                       gcr=2.0/7.0)

    expect['tracker_theta'] *= -1

    assert_frame_equal(expect, tracker_data)


def test_max_angle():
    apparent_zenith = pd.Series([60])
    apparent_azimuth = pd.Series([90])
    tracker_data = tracking.singleaxis(apparent_zenith, apparent_azimuth,
                                       axis_tilt=0, axis_azimuth=0,
                                       max_angle=45, backtrack=True,
                                       gcr=2.0/7.0)

    expect = pd.DataFrame({'aoi': 15, 'surface_azimuth': 90,
                           'surface_tilt': 45, 'tracker_theta': 45},
                          index=[0], dtype=np.float64)
    expect = expect[SINGLEAXIS_COL_ORDER]

    assert_frame_equal(expect, tracker_data)


def test_backtrack():
    apparent_zenith = pd.Series([80])
    apparent_azimuth = pd.Series([90])

    tracker_data = tracking.singleaxis(apparent_zenith, apparent_azimuth,
                                       axis_tilt=0, axis_azimuth=0,
                                       max_angle=90, backtrack=False,
                                       gcr=2.0/7.0)

    expect = pd.DataFrame({'aoi': 0, 'surface_azimuth': 90,
                           'surface_tilt': 80, 'tracker_theta': 80},
                          index=[0], dtype=np.float64)
    expect = expect[SINGLEAXIS_COL_ORDER]

    assert_frame_equal(expect, tracker_data)

    tracker_data = tracking.singleaxis(apparent_zenith, apparent_azimuth,
                                       axis_tilt=0, axis_azimuth=0,
                                       max_angle=90, backtrack=True,
                                       gcr=2.0/7.0)

    expect = pd.DataFrame({'aoi': 52.5716, 'surface_azimuth': 90,
                           'surface_tilt': 27.42833, 'tracker_theta': 27.4283},
                          index=[0], dtype=np.float64)
    expect = expect[SINGLEAXIS_COL_ORDER]

    assert_frame_equal(expect, tracker_data)


def test_axis_tilt():
    apparent_zenith = pd.Series([30])
    apparent_azimuth = pd.Series([135])

    tracker_data = tracking.singleaxis(apparent_zenith, apparent_azimuth,
                                       axis_tilt=30, axis_azimuth=180,
                                       max_angle=90, backtrack=True,
                                       gcr=2.0/7.0)

    expect = pd.DataFrame({'aoi': 7.286245, 'surface_azimuth': 142.65730,
                           'surface_tilt': 35.98741,
                           'tracker_theta': -20.88121},
                          index=[0], dtype=np.float64)
    expect = expect[SINGLEAXIS_COL_ORDER]

    assert_frame_equal(expect, tracker_data)

    tracker_data = tracking.singleaxis(apparent_zenith, apparent_azimuth,
                                       axis_tilt=30, axis_azimuth=0,
                                       max_angle=90, backtrack=True,
                                       gcr=2.0/7.0)

    expect = pd.DataFrame({'aoi': 47.6632, 'surface_azimuth': 50.96969,
                           'surface_tilt': 42.5152, 'tracker_theta': 31.6655},
                          index=[0], dtype=np.float64)
    expect = expect[SINGLEAXIS_COL_ORDER]

    assert_frame_equal(expect, tracker_data)


def test_axis_azimuth():
    apparent_zenith = pd.Series([30])
    apparent_azimuth = pd.Series([90])

    tracker_data = tracking.singleaxis(apparent_zenith, apparent_azimuth,
                                       axis_tilt=0, axis_azimuth=90,
                                       max_angle=90, backtrack=True,
                                       gcr=2.0/7.0)

    expect = pd.DataFrame({'aoi': 30, 'surface_azimuth': 180,
                           'surface_tilt': 0, 'tracker_theta': 0},
                          index=[0], dtype=np.float64)
    expect = expect[SINGLEAXIS_COL_ORDER]

    assert_frame_equal(expect, tracker_data)

    apparent_zenith = pd.Series([30])
    apparent_azimuth = pd.Series([180])

    tracker_data = tracking.singleaxis(apparent_zenith, apparent_azimuth,
                                       axis_tilt=0, axis_azimuth=90,
                                       max_angle=90, backtrack=True,
                                       gcr=2.0/7.0)

    expect = pd.DataFrame({'aoi': 0, 'surface_azimuth': 180,
                           'surface_tilt': 30, 'tracker_theta': 30},
                          index=[0], dtype=np.float64)
    expect = expect[SINGLEAXIS_COL_ORDER]

    assert_frame_equal(expect, tracker_data)


def test_horizon_flat():
    # GH 569
    solar_azimuth = np.array([0, 180, 359])
    solar_zenith = np.array([100, 45, 100])
    solar_azimuth = pd.Series(solar_azimuth)
    solar_zenith = pd.Series(solar_zenith)
    # depending on platform and numpy versions this will generate
    # RuntimeWarning: invalid value encountered in > < >=
    out = tracking.singleaxis(solar_zenith, solar_azimuth, axis_tilt=0,
                              axis_azimuth=180, backtrack=False, max_angle=180)
    expected = pd.DataFrame(np.array(
        [[ nan,  nan,  nan,  nan],
         [  0.,  45., 270.,   0.],
         [ nan,  nan,  nan,  nan]]),
        columns=['tracker_theta', 'aoi', 'surface_azimuth', 'surface_tilt'])
    assert_frame_equal(out, expected)


def test_horizon_tilted():
    # GH 569
    solar_azimuth = np.array([0, 180, 359])
    solar_zenith = np.full_like(solar_azimuth, 45)
    solar_azimuth = pd.Series(solar_azimuth)
    solar_zenith = pd.Series(solar_zenith)
    out = tracking.singleaxis(solar_zenith, solar_azimuth, axis_tilt=90,
                              axis_azimuth=180, backtrack=False, max_angle=180)
    expected = pd.DataFrame(np.array(
        [[-180.,  45.,   0.,  90.],
         [   0.,  45., 180.,  90.],
         [ 179.,  45., 359.,  90.]]),
        columns=['tracker_theta', 'aoi', 'surface_azimuth', 'surface_tilt'])
    assert_frame_equal(out, expected)


def test_low_sun_angles():
    # GH 656, 824
    result = tracking.singleaxis(
        apparent_zenith=80, apparent_azimuth=338, axis_tilt=30,
        axis_azimuth=180, max_angle=60, backtrack=True, gcr=0.35)
    expected = {
        'tracker_theta': np.array([60.0]),
        'aoi': np.array([80.420987]),
        'surface_azimuth': np.array([253.897886]),
        'surface_tilt': np.array([64.341094])}
    for k, v in result.items():
        assert_allclose(expected[k], v)


def test_SingleAxisTracker_creation():
    system = tracking.SingleAxisTracker(max_angle=45,
                                        gcr=.25,
                                        module='blah',
                                        inverter='blarg')

    assert system.max_angle == 45
    assert system.gcr == .25
    assert system.arrays[0].module == 'blah'
    assert system.inverter == 'blarg'


<<<<<<< HEAD
=======
def test_SingleAxisTracker_one_array_only():
    system = tracking.SingleAxisTracker(
        arrays=[pvsystem.Array(
            module='foo',
            surface_tilt=None,
            surface_azimuth=None
        )]
    )
    assert system.arrays[0].module == 'foo'
    with pytest.raises(ValueError,
                       match="SingleAxisTracker does not support "
                             r"multiple arrays\."):
        tracking.SingleAxisTracker(
            arrays=[pvsystem.Array(module='foo'),
                    pvsystem.Array(module='bar')]
        )
    with pytest.raises(ValueError,
                       match="Array must not have surface_tilt "):
        tracking.SingleAxisTracker(arrays=[pvsystem.Array(module='foo')])
    with pytest.raises(ValueError,
                       match="Array must not have surface_tilt "):
        tracking.SingleAxisTracker(
            arrays=[pvsystem.Array(surface_azimuth=None)])
    with pytest.raises(ValueError,
                       match="Array must not have surface_tilt "):
        tracking.SingleAxisTracker(
            arrays=[pvsystem.Array(surface_tilt=None)])


>>>>>>> 276a30de
def test_SingleAxisTracker_tracking():
    system = tracking.SingleAxisTracker(max_angle=90, axis_tilt=30,
                                        axis_azimuth=180, gcr=2.0/7.0,
                                        backtrack=True)

    apparent_zenith = pd.Series([30])
    apparent_azimuth = pd.Series([135])

    tracker_data = system.singleaxis(apparent_zenith, apparent_azimuth)

    expect = pd.DataFrame({'aoi': 7.286245, 'surface_azimuth': 142.65730,
                           'surface_tilt': 35.98741,
                           'tracker_theta': -20.88121},
                          index=[0], dtype=np.float64)
    expect = expect[SINGLEAXIS_COL_ORDER]

    assert_frame_equal(expect, tracker_data)

    # results calculated using PVsyst
    pvsyst_solar_azimuth = 7.1609
    pvsyst_solar_height = 27.315
    pvsyst_axis_tilt = 20.
    pvsyst_axis_azimuth = 20.
    pvsyst_system = tracking.SingleAxisTracker(
        max_angle=60., axis_tilt=pvsyst_axis_tilt,
        axis_azimuth=180+pvsyst_axis_azimuth, backtrack=False)
    # the definition of azimuth is different from PYsyst
    apparent_azimuth = pd.Series([180+pvsyst_solar_azimuth])
    apparent_zenith = pd.Series([90-pvsyst_solar_height])
    tracker_data = pvsyst_system.singleaxis(apparent_zenith, apparent_azimuth)
    expect = pd.DataFrame({'aoi': 41.07852, 'surface_azimuth': 180-18.432,
                           'surface_tilt': 24.92122,
                           'tracker_theta': -15.18391},
                          index=[0], dtype=np.float64)
    expect = expect[SINGLEAXIS_COL_ORDER]

    assert_frame_equal(expect, tracker_data)


# see test_irradiance for more thorough testing
def test_get_aoi():
    system = tracking.SingleAxisTracker(max_angle=90, axis_tilt=30,
                                        axis_azimuth=180, gcr=2.0/7.0,
                                        backtrack=True)
    surface_tilt = np.array([30, 0])
    surface_azimuth = np.array([90, 270])
    solar_zenith = np.array([70, 10])
    solar_azimuth = np.array([100, 180])
    out = system.get_aoi(surface_tilt, surface_azimuth,
                         solar_zenith, solar_azimuth)
    expected = np.array([40.632115, 10.])
    assert_allclose(out, expected, atol=0.000001)


def test_get_irradiance():
    system = tracking.SingleAxisTracker(max_angle=90, axis_tilt=30,
                                        axis_azimuth=180, gcr=2.0/7.0,
                                        backtrack=True)
    times = pd.date_range(start='20160101 1200-0700',
                          end='20160101 1800-0700', freq='6H')
    # latitude=32, longitude=-111
    solar_position = pd.DataFrame(np.array(
        [[55.36421554,  55.38851771,  34.63578446,  34.61148229,
          172.32003763,  -3.44516534],
         [96.50000401,  96.50000401,  -6.50000401,  -6.50000401,
          246.91581654,  -3.56292888]]),
        columns=['apparent_zenith', 'zenith', 'apparent_elevation',
                 'elevation', 'azimuth', 'equation_of_time'],
        index=times)
    irrads = pd.DataFrame({'dni': [900, 0], 'ghi': [600, 0], 'dhi': [100, 0]},
                          index=times)
    solar_zenith = solar_position['apparent_zenith']
    solar_azimuth = solar_position['azimuth']

    # invalid warnings already generated in horizon test above,
    # no need to clutter test output here
    with np.errstate(invalid='ignore'):
        tracker_data = system.singleaxis(solar_zenith, solar_azimuth)

    # some invalid values in irradiance.py. not our problem here
    with np.errstate(invalid='ignore'):
        irradiance = system.get_irradiance(tracker_data['surface_tilt'],
                                           tracker_data['surface_azimuth'],
                                           solar_zenith,
                                           solar_azimuth,
                                           irrads['dni'],
                                           irrads['ghi'],
                                           irrads['dhi'])

    expected = pd.DataFrame(data=np.array(
        [[961.80070,   815.94490,   145.85580,   135.32820, 10.52757492],
         [nan, nan, nan, nan, nan]]),
                            columns=['poa_global', 'poa_direct',
                                     'poa_diffuse', 'poa_sky_diffuse',
                                     'poa_ground_diffuse'],
                            index=times)

    assert_frame_equal(irradiance, expected, check_less_precise=2)


def test_SingleAxisTracker___repr__():
    system = tracking.SingleAxisTracker(
        max_angle=45, gcr=.25, module='blah', inverter='blarg',
        temperature_model_parameters={'a': -3.56})
    expected = """SingleAxisTracker:
  axis_tilt: 0
  axis_azimuth: 0
  max_angle: 45
  backtrack: True
  gcr: 0.25
  cross_axis_tilt: 0.0
  name: None
  Array:
    name: None
    mount: SingleAxisTrackerMount(axis_tilt=0, axis_azimuth=0, max_angle=45, backtrack=True, gcr=0.25, cross_axis_tilt=0.0)
    module: blah
    albedo: 0.25
    racking_model: None
    module_type: None
    temperature_model_parameters: {'a': -3.56}
    strings: 1
    modules_per_string: 1
  inverter: blarg"""  # noqa: E501
    assert system.__repr__() == expected


def test_calc_axis_tilt():
    # expected values
    expected_axis_tilt = 2.239  # [degrees]
    expected_side_slope = 9.86649274360294  # [degrees]
    expected = DATA_DIR / 'singleaxis_tracker_wslope.csv'
    expected = pd.read_csv(expected, index_col='timestamp', parse_dates=True)
    # solar positions
    starttime = '2017-01-01T00:30:00-0300'
    stoptime = '2017-12-31T23:59:59-0300'
    lat, lon = -27.597300, -48.549610
    times = pd.DatetimeIndex(pd.date_range(starttime, stoptime, freq='H'))
    solpos = pvlib.solarposition.get_solarposition(times, lat, lon)
    # singleaxis tracker w/slope data
    slope_azimuth, slope_tilt = 77.34, 10.1149
    axis_azimuth = 0.0
    max_angle = 75.0
    # Note: GCR is relative to horizontal distance between rows
    gcr = 0.33292759  # GCR = length / horizontal_pitch = 1.64 / 5 / cos(9.86)
    # calculate tracker axis zenith
    axis_tilt = tracking.calc_axis_tilt(
        slope_azimuth, slope_tilt, axis_azimuth=axis_azimuth)
    assert np.isclose(axis_tilt, expected_axis_tilt)
    # calculate cross-axis tilt and relative rotation
    cross_axis_tilt = tracking.calc_cross_axis_tilt(
        slope_azimuth, slope_tilt, axis_azimuth, axis_tilt)
    assert np.isclose(cross_axis_tilt, expected_side_slope)
    sat = tracking.singleaxis(
        solpos.apparent_zenith, solpos.azimuth, axis_tilt, axis_azimuth,
        max_angle, backtrack=True, gcr=gcr, cross_axis_tilt=cross_axis_tilt)
    np.testing.assert_allclose(
        sat['tracker_theta'], expected['tracker_theta'], atol=1e-7)
    np.testing.assert_allclose(sat['aoi'], expected['aoi'], atol=1e-7)
    np.testing.assert_allclose(
        sat['surface_azimuth'], expected['surface_azimuth'], atol=1e-7)
    np.testing.assert_allclose(
        sat['surface_tilt'], expected['surface_tilt'], atol=1e-7)


def test_slope_aware_backtracking():
    """
    Test validation data set from https://www.nrel.gov/docs/fy20osti/76626.pdf
    """
    expected_data = np.array(
        [('2019-01-01T08:00-0500',  2.404287, 122.79177, -84.440, -10.899),
         ('2019-01-01T09:00-0500', 11.263058, 133.288729, -72.604, -25.747),
         ('2019-01-01T10:00-0500', 18.733558, 145.285552, -59.861, -59.861),
         ('2019-01-01T11:00-0500', 24.109076, 158.939435, -45.578, -45.578),
         ('2019-01-01T12:00-0500', 26.810735, 173.931802, -28.764, -28.764),
         ('2019-01-01T13:00-0500', 26.482495, 189.371536, -8.475, -8.475),
         ('2019-01-01T14:00-0500', 23.170447, 204.13681, 15.120, 15.120),
         ('2019-01-01T15:00-0500', 17.296785, 217.446538, 39.562, 39.562),
         ('2019-01-01T16:00-0500',  9.461862, 229.102218, 61.587, 32.339),
         ('2019-01-01T17:00-0500',  0.524817, 239.330401, 79.530, 5.490)],
        dtype=[
            ('Time', '<M8[h]'), ('ApparentElevation', '<f8'),
            ('SolarAzimuth', '<f8'), ('TrueTracking', '<f8'),
            ('Backtracking', '<f8')])
    expected_axis_tilt = 9.666
    expected_slope_angle = -2.576
    slope_azimuth, slope_tilt = 180.0, 10.0
    axis_azimuth = 195.0
    axis_tilt = tracking.calc_axis_tilt(
        slope_azimuth, slope_tilt, axis_azimuth)
    assert np.isclose(axis_tilt, expected_axis_tilt, rtol=1e-3, atol=1e-3)
    cross_axis_tilt = tracking.calc_cross_axis_tilt(
        slope_azimuth, slope_tilt, axis_azimuth, axis_tilt)
    assert np.isclose(
        cross_axis_tilt, expected_slope_angle, rtol=1e-3, atol=1e-3)
    sat = tracking.singleaxis(
        90.0-expected_data['ApparentElevation'], expected_data['SolarAzimuth'],
        axis_tilt, axis_azimuth, max_angle=90.0, backtrack=True, gcr=0.5,
        cross_axis_tilt=cross_axis_tilt)
    np.testing.assert_allclose(
        sat['tracker_theta'], expected_data['Backtracking'],
        rtol=1e-3, atol=1e-3)
    truetracking = tracking.singleaxis(
        90.0-expected_data['ApparentElevation'], expected_data['SolarAzimuth'],
        axis_tilt, axis_azimuth, max_angle=90.0, backtrack=False, gcr=0.5,
        cross_axis_tilt=cross_axis_tilt)
    np.testing.assert_allclose(
        truetracking['tracker_theta'], expected_data['TrueTracking'],
        rtol=1e-3, atol=1e-3)<|MERGE_RESOLUTION|>--- conflicted
+++ resolved
@@ -301,8 +301,6 @@
     assert system.inverter == 'blarg'
 
 
-<<<<<<< HEAD
-=======
 def test_SingleAxisTracker_one_array_only():
     system = tracking.SingleAxisTracker(
         arrays=[pvsystem.Array(
@@ -332,7 +330,6 @@
             arrays=[pvsystem.Array(surface_tilt=None)])
 
 
->>>>>>> 276a30de
 def test_SingleAxisTracker_tracking():
     system = tracking.SingleAxisTracker(max_angle=90, axis_tilt=30,
                                         axis_azimuth=180, gcr=2.0/7.0,
