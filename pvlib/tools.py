--- conflicted
+++ resolved
@@ -212,11 +212,9 @@
     else:  #
         # works if it's a 1 length array and
         # will throw a ValueError otherwise
-<<<<<<< HEAD
-        output = np.asarray(arg).item()
-=======
+
         output = np.asarray(input).item()
->>>>>>> e94d9238
+
 
     return output
 
