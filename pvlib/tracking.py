from __future__ import division

import numpy as np
import pandas as pd

from pvlib.tools import cosd, sind
from pvlib.pvsystem import PVSystem
from pvlib.location import Location
from pvlib import irradiance, atmosphere


class SingleAxisTracker(PVSystem):
    """
    Inherits the PV modeling methods from :ref:PVSystem:.

    axis_tilt : float, default 0
        The tilt of the axis of rotation (i.e, the y-axis defined by
        axis_azimuth) with respect to horizontal, in decimal degrees.

    axis_azimuth : float, default 0
        A value denoting the compass direction along which the axis of
        rotation lies. Measured in decimal degrees East of North.

    max_angle : float, default 90
        A value denoting the maximum rotation angle, in decimal degrees,
        of the one-axis tracker from its horizontal position (horizontal
        if axis_tilt = 0). A max_angle of 90 degrees allows the tracker
        to rotate to a vertical position to point the panel towards a
        horizon. max_angle of 180 degrees allows for full rotation.

    backtrack : bool, default True
        Controls whether the tracker has the capability to "backtrack"
        to avoid row-to-row shading. False denotes no backtrack
        capability. True denotes backtrack capability.

    gcr : float, default 2.0/7.0
        A value denoting the ground coverage ratio of a tracker system
        which utilizes backtracking; i.e. the ratio between the PV array
        surface area to total ground area. A tracker system with modules
        2 meters wide, centered on the tracking axis, with 6 meters
        between the tracking axes has a gcr of 2/6=0.333. If gcr is not
        provided, a gcr of 2/7 is default. gcr must be <=1.
    """

    def __init__(self, axis_tilt=0, axis_azimuth=0,
                 max_angle=90, backtrack=True, gcr=2.0/7.0, **kwargs):

        self.axis_tilt = axis_tilt
        self.axis_azimuth = axis_azimuth
        self.max_angle = max_angle
        self.backtrack = backtrack
        self.gcr = gcr

        kwargs['surface_tilt'] = None
        kwargs['surface_azimuth'] = None

        super(SingleAxisTracker, self).__init__(**kwargs)

    def __repr__(self):
        attrs = ['axis_tilt', 'axis_azimuth', 'max_angle', 'backtrack', 'gcr']
        sat_repr = ('SingleAxisTracker: \n  ' + '\n  '.join(
            ('{}: {}'.format(attr, getattr(self, attr)) for attr in attrs)))
        # get the parent PVSystem info
        pvsystem_repr = super(SingleAxisTracker, self).__repr__()
        # remove the first line (contains 'PVSystem: \n')
        pvsystem_repr = '\n'.join(pvsystem_repr.split('\n')[1:])
        return sat_repr + '\n' + pvsystem_repr

    def singleaxis(self, apparent_zenith, apparent_azimuth):
        tracking_data = singleaxis(apparent_zenith, apparent_azimuth,
                                   self.axis_tilt, self.axis_azimuth,
                                   self.max_angle,
                                   self.backtrack, self.gcr)

        return tracking_data

    def localize(self, location=None, latitude=None, longitude=None,
                 **kwargs):
        """
        Creates a :py:class:`LocalizedSingleAxisTracker` object using
        this object and location data. Must supply either location
        object or latitude, longitude, and any location kwargs

        Parameters
        ----------
        location : None or Location, default None
        latitude : None or float, default None
        longitude : None or float, default None
        **kwargs : see Location

        Returns
        -------
        localized_system : LocalizedSingleAxisTracker
        """

        if location is None:
            location = Location(latitude, longitude, **kwargs)

        return LocalizedSingleAxisTracker(pvsystem=self, location=location)

    def get_aoi(self, surface_tilt, surface_azimuth, solar_zenith,
                solar_azimuth):
        """Get the angle of incidence on the system.

        For a given set of solar zenith and azimuth angles, the
        surface tilt and azimuth parameters are typically determined
        by :py:method:`~SingleAxisTracker.singleaxis`. The
        :py:method:`~SingleAxisTracker.singleaxis` method also returns
        the angle of incidence, so this method is only needed
        if using a different tracking algorithm.

        Parameters
        ----------
        surface_tilt : numeric
            Panel tilt from horizontal.
        surface_azimuth : numeric
            Panel azimuth from north
        solar_zenith : float or Series.
            Solar zenith angle.
        solar_azimuth : float or Series.
            Solar azimuth angle.

        Returns
        -------
        aoi : Series
            The angle of incidence in degrees from normal.
        """

        aoi = irradiance.aoi(surface_tilt, surface_azimuth,
                             solar_zenith, solar_azimuth)
        return aoi

    def get_irradiance(self, surface_tilt, surface_azimuth,
                       solar_zenith, solar_azimuth, dni, ghi, dhi,
                       dni_extra=None, airmass=None, model='haydavies',
                       **kwargs):
        """
        Uses the :func:`irradiance.get_total_irradiance` function to
        calculate the plane of array irradiance components on a tilted
        surface defined by the input data and ``self.albedo``.

        For a given set of solar zenith and azimuth angles, the
        surface tilt and azimuth parameters are typically determined
        by :py:meth:`~SingleAxisTracker.singleaxis`.

        Parameters
        ----------
        surface_tilt : numeric
            Panel tilt from horizontal.
        surface_azimuth : numeric
            Panel azimuth from north
        solar_zenith : numeric
            Solar zenith angle.
        solar_azimuth : numeric
            Solar azimuth angle.
        dni : float or Series
            Direct Normal Irradiance
        ghi : float or Series
            Global horizontal irradiance
        dhi : float or Series
            Diffuse horizontal irradiance
        dni_extra : float or Series, default None
            Extraterrestrial direct normal irradiance
        airmass : float or Series, default None
            Airmass
        model : String, default 'haydavies'
            Irradiance model.

        **kwargs
            Passed to :func:`irradiance.total_irrad`.

        Returns
        -------
        poa_irradiance : DataFrame
            Column names are: ``total, beam, sky, ground``.
        """

        # not needed for all models, but this is easier
        if dni_extra is None:
            dni_extra = irradiance.get_extra_radiation(solar_zenith.index)

        if airmass is None:
            airmass = atmosphere.get_relative_airmass(solar_zenith)

        return irradiance.get_total_irradiance(surface_tilt,
                                               surface_azimuth,
                                               solar_zenith,
                                               solar_azimuth,
                                               dni, ghi, dhi,
                                               dni_extra=dni_extra,
                                               airmass=airmass,
                                               model=model,
                                               albedo=self.albedo,
                                               **kwargs)


class LocalizedSingleAxisTracker(SingleAxisTracker, Location):
    """
    The LocalizedSingleAxisTracker class defines a standard set of
    installed PV system attributes and modeling functions. This class
    combines the attributes and methods of the SingleAxisTracker (a
    subclass of PVSystem) and Location classes.

    The LocalizedSingleAxisTracker may have bugs due to the difficulty
    of robustly implementing multiple inheritance. See
    :py:class:`~pvlib.modelchain.ModelChain` for an alternative paradigm
    for modeling PV systems at specific locations.
    """

    def __init__(self, pvsystem=None, location=None, **kwargs):

        # get and combine attributes from the pvsystem and/or location
        # with the rest of the kwargs

        if pvsystem is not None:
            pv_dict = pvsystem.__dict__
        else:
            pv_dict = {}

        if location is not None:
            loc_dict = location.__dict__
        else:
            loc_dict = {}

        new_kwargs = dict(list(pv_dict.items()) +
                          list(loc_dict.items()) +
                          list(kwargs.items()))

        SingleAxisTracker.__init__(self, **new_kwargs)
        Location.__init__(self, **new_kwargs)

    def __repr__(self):
        attrs = ['latitude', 'longitude', 'altitude', 'tz']
        return ('Localized' +
                super(LocalizedSingleAxisTracker, self).__repr__() + '\n  ' +
                '\n  '.join(('{}: {}'.format(attr, getattr(self, attr))
                             for attr in attrs)))


def singleaxis(apparent_zenith, apparent_azimuth,
               axis_tilt=0, axis_azimuth=0, max_angle=90,
               backtrack=True, gcr=2.0/7.0):
    """
    Determine the rotation angle of a single axis tracker using the
    equations in [1] when given a particular sun zenith and azimuth
    angle. backtracking may be specified, and if so, a ground coverage
    ratio is required.

    Rotation angle is determined in a panel-oriented coordinate system.
    The tracker azimuth axis_azimuth defines the positive y-axis; the
    positive x-axis is 90 degress clockwise from the y-axis and parallel
    to the earth surface, and the positive z-axis is normal and oriented
    towards the sun. Rotation angle tracker_theta indicates tracker
    position relative to horizontal: tracker_theta = 0 is horizontal,
    and positive tracker_theta is a clockwise rotation around the y axis
    in the x, y, z coordinate system. For example, if tracker azimuth
    axis_azimuth is 180 (oriented south), tracker_theta = 30 is a
    rotation of 30 degrees towards the west, and tracker_theta = -90 is
    a rotation to the vertical plane facing east.

    Parameters
    ----------
    apparent_zenith : float, 1d array, or Series
        Solar apparent zenith angles in decimal degrees.

    apparent_azimuth : float, 1d array, or Series
        Solar apparent azimuth angles in decimal degrees.

    axis_tilt : float, default 0
        The tilt of the axis of rotation (i.e, the y-axis defined by
        axis_azimuth) with respect to horizontal, in decimal degrees.

    axis_azimuth : float, default 0
        A value denoting the compass direction along which the axis of
        rotation lies. Measured in decimal degrees East of North.

    max_angle : float, default 90
        A value denoting the maximum rotation angle, in decimal degrees,
        of the one-axis tracker from its horizontal position (horizontal
        if axis_tilt = 0). A max_angle of 90 degrees allows the tracker
        to rotate to a vertical position to point the panel towards a
        horizon. max_angle of 180 degrees allows for full rotation.

    backtrack : bool, default True
        Controls whether the tracker has the capability to "backtrack"
        to avoid row-to-row shading. False denotes no backtrack
        capability. True denotes backtrack capability.

    gcr : float, default 2.0/7.0
        A value denoting the ground coverage ratio of a tracker system
        which utilizes backtracking; i.e. the ratio between the PV array
        surface area to total ground area. A tracker system with modules
        2 meters wide, centered on the tracking axis, with 6 meters
        between the tracking axes has a gcr of 2/6=0.333. If gcr is not
        provided, a gcr of 2/7 is default. gcr must be <=1.

    Returns
    -------
    dict or DataFrame with the following columns:

    * tracker_theta: The rotation angle of the tracker.
        tracker_theta = 0 is horizontal, and positive rotation angles are
        clockwise.
    * aoi: The angle-of-incidence of direct irradiance onto the
        rotated panel surface.
    * surface_tilt: The angle between the panel surface and the earth
        surface, accounting for panel rotation.
    * surface_azimuth: The azimuth of the rotated panel, determined by
        projecting the vector normal to the panel's surface to the earth's
        surface.

    References
    ----------
    [1] Lorenzo, E et al., 2011, "Tracking and back-tracking", Prog. in
    Photovoltaics: Research and Applications, v. 19, pp. 747-753.
    """

    # MATLAB to Python conversion by
    # Will Holmgren (@wholmgren), U. Arizona. March, 2015.

<<<<<<< HEAD
    pvl_logger.debug('axis_tilt=%s, axis_azimuth=%s, max_angle=%s, '
                     'backtrack=%s, gcr=%.3f',
                     axis_tilt, axis_azimuth, max_angle, backtrack, gcr)
=======
    if isinstance(apparent_zenith, pd.Series):
        index = apparent_zenith.index
    else:
        index = None
>>>>>>> 673ab97a

    # convert scalars to arrays
    apparent_azimuth = np.atleast_1d(apparent_azimuth)
    apparent_zenith = np.atleast_1d(apparent_zenith)

    if apparent_azimuth.ndim > 1 or apparent_zenith.ndim > 1:
        raise ValueError('Input dimensions must not exceed 1')

    # Calculate sun position x, y, z using coordinate system as in [1], Eq 2.

    # Positive y axis is oriented parallel to earth surface along tracking axis
    # (for the purpose of illustration, assume y is oriented to the south);
    # positive x axis is orthogonal, 90 deg clockwise from y-axis, and parallel
    # to the earth's surface (if y axis is south, x axis is west);
    # positive z axis is normal to x, y axes, pointed upward.

    # Equations in [1] assume solar azimuth is relative to reference vector
    # pointed south, with clockwise positive.
    # Here, the input solar azimuth is degrees East of North,
    # i.e., relative to a reference vector pointed
    # north with clockwise positive.
    # Rotate sun azimuth to coordinate system as in [1]
    # to calculate sun position.

<<<<<<< HEAD
    try:
        pd.util.testing.assert_index_equal(apparent_azimuth.index,
                                           apparent_zenith.index)
    except AssertionError:
        raise ValueError('apparent_azimuth.index and '
                         'apparent_zenith.index must match.')

    times = apparent_azimuth.index

=======
>>>>>>> 673ab97a
    az = apparent_azimuth - 180
    apparent_elevation = 90 - apparent_zenith
    x = cosd(apparent_elevation) * sind(az)
    y = cosd(apparent_elevation) * cosd(az)
    z = sind(apparent_elevation)

    # translate array azimuth from compass bearing to [1] coord system
    # wholmgren: strange to see axis_azimuth calculated differently from az,
    # (not that it matters, or at least it shouldn't...).
    axis_azimuth_south = axis_azimuth - 180

    # translate input array tilt angle axis_tilt to [1] coordinate system.

    # In [1] coordinates, axis_tilt is a rotation about the x-axis.
    # For a system with array azimuth (y-axis) oriented south,
    # the x-axis is oriented west, and a positive axis_tilt is a
    # counterclockwise rotation, i.e, lifting the north edge of the panel.
    # Thus, in [1] coordinate system, in the northern hemisphere a positive
    # axis_tilt indicates a rotation toward the equator,
    # whereas in the southern hemisphere rotation toward the equator is
    # indicated by axis_tilt<0.  Here, the input axis_tilt is
    # always positive and is a rotation toward the equator.

    # Calculate sun position (xp, yp, zp) in panel-oriented coordinate system:
    # positive y-axis is oriented along tracking axis at panel tilt;
    # positive x-axis is orthogonal, clockwise, parallel to earth surface;
    # positive z-axis is normal to x-y axes, pointed upward.
    # Calculate sun position (xp,yp,zp) in panel coordinates using [1] Eq 11
    # note that equation for yp (y' in Eq. 11 of Lorenzo et al 2011) is
    # corrected, after conversation with paper's authors.

    xp = x*cosd(axis_azimuth_south) - y*sind(axis_azimuth_south)
    yp = (x*cosd(axis_tilt)*sind(axis_azimuth_south) +
          y*cosd(axis_tilt)*cosd(axis_azimuth_south) -
          z*sind(axis_tilt))
    zp = (x*sind(axis_tilt)*sind(axis_azimuth_south) +
          y*sind(axis_tilt)*cosd(axis_azimuth_south) +
          z*cosd(axis_tilt))

    # The ideal tracking angle wid is the rotation to place the sun position
    # vector (xp, yp, zp) in the (y, z) plane; i.e., normal to the panel and
    # containing the axis of rotation.  wid = 0 indicates that the panel is
    # horizontal.  Here, our convention is that a clockwise rotation is
    # positive, to view rotation angles in the same frame of reference as
    # azimuth.  For example, for a system with tracking axis oriented south,
    # a rotation toward the east is negative, and a rotation to the west is
    # positive.

    # Use arctan2 and avoid the tmp corrections.

    # angle from x-y plane to projection of sun vector onto x-z plane
#     tmp = np.degrees(np.arctan(zp/xp))

    # Obtain wid by translating tmp to convention for rotation angles.
    # Have to account for which quadrant of the x-z plane in which the sun
    # vector lies.  Complete solution here but probably not necessary to
    # consider QIII and QIV.
#     wid = pd.Series(index=times)
#     wid[(xp>=0) & (zp>=0)] =  90 - tmp[(xp>=0) & (zp>=0)]  # QI
#     wid[(xp<0)  & (zp>=0)] = -90 - tmp[(xp<0)  & (zp>=0)]  # QII
#     wid[(xp<0)  & (zp<0)]  = -90 - tmp[(xp<0)  & (zp<0)]   # QIII
#     wid[(xp>=0) & (zp<0)]  =  90 - tmp[(xp>=0) & (zp<0)]   # QIV

    # Calculate angle from x-y plane to projection of sun vector onto x-z plane
    # and then obtain wid by translating tmp to convention for rotation angles.
    wid = 90 - np.degrees(np.arctan2(zp, xp))

    # filter for sun above panel horizon
    zen_gt_90 = apparent_zenith > 90
    wid[zen_gt_90] = np.nan

    # Account for backtracking; modified from [1] to account for rotation
    # angle convention being used here.
    if backtrack:
        axes_distance = 1/gcr
        temp = np.minimum(axes_distance*cosd(wid), 1)

        # backtrack angle
        # (always positive b/c acosd returns values between 0 and 180)
        wc = np.degrees(np.arccos(temp))

        # Eq 4 applied when wid in QIV (wid < 0 evalulates True), QI
        tracker_theta = np.where(wid < 0, wid + wc, wid - wc)
    else:
        tracker_theta = wid

    tracker_theta[tracker_theta > max_angle] = max_angle
    tracker_theta[tracker_theta < -max_angle] = -max_angle

    # calculate panel normal vector in panel-oriented x, y, z coordinates.
    # y-axis is axis of tracker rotation.  tracker_theta is a compass angle
    # (clockwise is positive) rather than a trigonometric angle.
    # the *0 is a trick to preserve NaN values.
    panel_norm = np.array([sind(tracker_theta),
                           tracker_theta*0,
                           cosd(tracker_theta)])

    # sun position in vector format in panel-oriented x, y, z coordinates
    sun_vec = np.array([xp, yp, zp])

    # calculate angle-of-incidence on panel
    aoi = np.degrees(np.arccos(np.abs(np.sum(sun_vec*panel_norm, axis=0))))

    # calculate panel tilt and azimuth
    # in a coordinate system where the panel tilt is the
    # angle from horizontal, and the panel azimuth is
    # the compass angle (clockwise from north) to the projection
    # of the panel's normal to the earth's surface.
    # These outputs are provided for convenience and comparison
    # with other PV software which use these angle conventions.

    # project normal vector to earth surface.
    # First rotate about x-axis by angle -axis_tilt so that y-axis is
    # also parallel to earth surface, then project.

    # Calculate standard rotation matrix
    rot_x = np.array([[1, 0, 0],
                      [0, cosd(-axis_tilt), -sind(-axis_tilt)],
                      [0, sind(-axis_tilt), cosd(-axis_tilt)]])

    # panel_norm_earth contains the normal vector
    # expressed in earth-surface coordinates
    # (z normal to surface, y aligned with tracker axis parallel to earth)
    panel_norm_earth = np.dot(rot_x, panel_norm).T

    # projection to plane tangent to earth surface,
    # in earth surface coordinates
    projected_normal = np.array([panel_norm_earth[:, 0],
                                 panel_norm_earth[:, 1],
                                 panel_norm_earth[:, 2]*0]).T

    # calculate vector magnitudes
    projected_normal_mag = np.sqrt(np.nansum(projected_normal**2, axis=1))

    # renormalize the projected vector
    # avoid creating nan values.
    non_zeros = projected_normal_mag != 0
    projected_normal[non_zeros] = (projected_normal[non_zeros].T /
                                   projected_normal_mag[non_zeros]).T

    # calculation of surface_azimuth
    # 1. Find the angle.
#     surface_azimuth = pd.Series(
#         np.degrees(np.arctan(projected_normal[:,1]/projected_normal[:,0])),
#                                 index=times)
    surface_azimuth = \
        np.degrees(np.arctan2(projected_normal[:, 1], projected_normal[:, 0]))

    # 2. Clean up atan when x-coord or y-coord is zero
#     surface_azimuth[(projected_normal[:,0]==0) & (projected_normal[:,1]>0)] =  90
#     surface_azimuth[(projected_normal[:,0]==0) & (projected_normal[:,1]<0)] =  -90
#     surface_azimuth[(projected_normal[:,1]==0) & (projected_normal[:,0]>0)] =  0
#     surface_azimuth[(projected_normal[:,1]==0) & (projected_normal[:,0]<0)] = 180

    # 3. Correct atan for QII and QIII
#     surface_azimuth[(projected_normal[:,0]<0) & (projected_normal[:,1]>0)] += 180 # QII
#     surface_azimuth[(projected_normal[:,0]<0) & (projected_normal[:,1]<0)] += 180 # QIII

    # 4. Skip to below

    # at this point surface_azimuth contains angles between -90 and +270,
    # where 0 is along the positive x-axis,
    # the y-axis is in the direction of the tracker azimuth,
    # and positive angles are rotations from the positive x axis towards
    # the positive y-axis.
    # Adjust to compass angles
    # (clockwise rotation from 0 along the positive y-axis)
#    surface_azimuth[surface_azimuth<=90] = 90 - surface_azimuth[surface_azimuth<=90]
#    surface_azimuth[surface_azimuth>90] = 450 - surface_azimuth[surface_azimuth>90]

    # finally rotate to align y-axis with true north
    # PVLIB_MATLAB has this latitude correction,
    # but I don't think it's latitude dependent if you always
    # specify axis_azimuth with respect to North.
#     if latitude > 0 or True:
#         surface_azimuth = surface_azimuth - axis_azimuth
#     else:
#         surface_azimuth = surface_azimuth - axis_azimuth - 180
#     surface_azimuth[surface_azimuth<0] = 360 + surface_azimuth[surface_azimuth<0]

    # the commented code above is mostly part of PVLIB_MATLAB.
    # My (wholmgren) take is that it can be done more simply.
    # Say that we're pointing along the postive x axis (likely west).
    # We just need to rotate 90 degrees to get from the x axis
    # to the y axis (likely south),
    # and then add the axis_azimuth to get back to North.
    # Anything left over is the azimuth that we want,
    # and we can map it into the [0,360) domain.

    # 4. Rotate 0 reference from panel's x axis to it's y axis and
    #    then back to North.
    surface_azimuth = 90 - surface_azimuth + axis_azimuth

    # 5. Map azimuth into [0,360) domain.
    surface_azimuth[surface_azimuth < 0] += 360
    surface_azimuth[surface_azimuth >= 360] -= 360

    # Calculate surface_tilt
    dotproduct = (panel_norm_earth * projected_normal).sum(axis=1)
    surface_tilt = 90 - np.degrees(np.arccos(dotproduct))

    # Bundle DataFrame for return values and filter for sun below horizon.
    out = {'tracker_theta': tracker_theta, 'aoi': aoi,
           'surface_azimuth': surface_azimuth, 'surface_tilt': surface_tilt}
    if index is not None:
        out = pd.DataFrame(out, index=index)
        out = out[['tracker_theta', 'aoi', 'surface_azimuth', 'surface_tilt']]
        out[zen_gt_90] = np.nan
    else:
        out = {k: np.where(zen_gt_90, np.nan, v) for k, v in out.items()}

    return out<|MERGE_RESOLUTION|>--- conflicted
+++ resolved
@@ -318,16 +318,10 @@
     # MATLAB to Python conversion by
     # Will Holmgren (@wholmgren), U. Arizona. March, 2015.
 
-<<<<<<< HEAD
-    pvl_logger.debug('axis_tilt=%s, axis_azimuth=%s, max_angle=%s, '
-                     'backtrack=%s, gcr=%.3f',
-                     axis_tilt, axis_azimuth, max_angle, backtrack, gcr)
-=======
     if isinstance(apparent_zenith, pd.Series):
         index = apparent_zenith.index
     else:
         index = None
->>>>>>> 673ab97a
 
     # convert scalars to arrays
     apparent_azimuth = np.atleast_1d(apparent_azimuth)
@@ -352,18 +346,6 @@
     # Rotate sun azimuth to coordinate system as in [1]
     # to calculate sun position.
 
-<<<<<<< HEAD
-    try:
-        pd.util.testing.assert_index_equal(apparent_azimuth.index,
-                                           apparent_zenith.index)
-    except AssertionError:
-        raise ValueError('apparent_azimuth.index and '
-                         'apparent_zenith.index must match.')
-
-    times = apparent_azimuth.index
-
-=======
->>>>>>> 673ab97a
     az = apparent_azimuth - 180
     apparent_elevation = 90 - apparent_zenith
     x = cosd(apparent_elevation) * sind(az)
