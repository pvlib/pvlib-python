#!/usr/bin/env python

import os
import sys

try:
    from setuptools import setup
    from setuptools.extension import Extension
except ImportError:
    raise RuntimeError('setuptools is required')


import versioneer


DESCRIPTION = ('A set of functions and classes for simulating the ' +
               'performance of photovoltaic energy systems.')
LONG_DESCRIPTION = """
PVLIB Python is a community supported tool that provides a set of
functions and classes for simulating the performance of photovoltaic
energy systems. PVLIB Python was originally ported from the PVLIB MATLAB
toolbox developed at Sandia National Laboratories and it implements many
of the models and methods developed at the Labs. More information on
Sandia Labs PV performance modeling programs can be found at
https://pvpmc.sandia.gov/. We collaborate with the PVLIB MATLAB project,
but operate independently of it.

We need your help to make pvlib-python a great tool!

Documentation: http://pvlib-python.readthedocs.io

Source code: https://github.com/pvlib/pvlib-python
"""

DISTNAME = 'pvlib'
LICENSE = 'BSD 3-Clause'
AUTHOR = 'pvlib python Developers'
MAINTAINER_EMAIL = 'holmgren@email.arizona.edu'
URL = 'https://github.com/pvlib/pvlib-python'

INSTALL_REQUIRES = ['numpy >= 1.12.0',
                    'pandas >= 0.22.0',
                    'pytz',
                    'requests',
                    'scipy >= 1.2.0',
                    'h5py']

# include dataclasses as a dependency only on python 3.6
if sys.version_info.major == 3 and sys.version_info.minor == 6:
    INSTALL_REQUIRES.append('dataclasses')

TESTS_REQUIRE = ['nose', 'pytest', 'pytest-cov', 'pytest-mock',
                 'requests-mock', 'pytest-timeout', 'pytest-rerunfailures',
                 'pytest-remotedata']
EXTRAS_REQUIRE = {
    'optional': ['cython', 'ephem', 'netcdf4', 'nrel-pysam', 'numba',
                 'pvfactors', 'siphon', 'statsmodels',
                 'cftime >= 1.1.1'],
    'doc': ['ipython', 'matplotlib', 'sphinx == 3.1.2',
<<<<<<< HEAD
            'pydata-sphinx-theme', 'sphinx-gallery', 'docutils == 0.15.2',
            'pillow', 'netcdf4', 'siphon', 'tables',
=======
            'sphinx_rtd_theme==0.5.0', 'sphinx-gallery', 'docutils == 0.15.2',
            'pillow', 'netcdf4', 'siphon',
>>>>>>> 518cc355
            'sphinx-toggleprompt >= 0.0.5'],
    'test': TESTS_REQUIRE
}
EXTRAS_REQUIRE['all'] = sorted(set(sum(EXTRAS_REQUIRE.values(), [])))

CLASSIFIERS = [
    'Development Status :: 4 - Beta',
    'License :: OSI Approved :: BSD License',
    'Operating System :: OS Independent',
    'Intended Audience :: Science/Research',
    'Programming Language :: Python',
    'Programming Language :: Python :: 3',
    'Topic :: Scientific/Engineering',
]

setuptools_kwargs = {
    'zip_safe': False,
    'scripts': [],
    'include_package_data': True,
    'python_requires': '>=3.6'
}

PROJECT_URLS = {
    "Bug Tracker": "https://github.com/pvlib/pvlib-python/issues",
    "Documentation": "https://pvlib-python.readthedocs.io/",
    "Source Code": "https://github.com/pvlib/pvlib-python",
}

# set up pvlib packages to be installed and extensions to be compiled
PACKAGES = ['pvlib']

extensions = []

spa_sources = ['pvlib/spa_c_files/spa.c', 'pvlib/spa_c_files/spa_py.c']
spa_depends = ['pvlib/spa_c_files/spa.h']
spa_all_file_paths = map(lambda x: os.path.join(os.path.dirname(__file__), x),
                         spa_sources + spa_depends)

if all(map(os.path.exists, spa_all_file_paths)):
    print('all spa_c files found')
    PACKAGES.append('pvlib.spa_c_files')

    spa_ext = Extension('pvlib.spa_c_files.spa_py',
                        sources=spa_sources, depends=spa_depends)
    extensions.append(spa_ext)
else:
    print('WARNING: spa_c files not detected. ' +
          'See installation instructions for more information.')


setup(name=DISTNAME,
      version=versioneer.get_version(),
      cmdclass=versioneer.get_cmdclass(),
      packages=PACKAGES,
      install_requires=INSTALL_REQUIRES,
      extras_require=EXTRAS_REQUIRE,
      tests_require=TESTS_REQUIRE,
      ext_modules=extensions,
      description=DESCRIPTION,
      long_description=LONG_DESCRIPTION,
      author=AUTHOR,
      maintainer_email=MAINTAINER_EMAIL,
      license=LICENSE,
      url=URL,
      project_urls=PROJECT_URLS,
      classifiers=CLASSIFIERS,
      **setuptools_kwargs)<|MERGE_RESOLUTION|>--- conflicted
+++ resolved
@@ -57,13 +57,8 @@
                  'pvfactors', 'siphon', 'statsmodels',
                  'cftime >= 1.1.1'],
     'doc': ['ipython', 'matplotlib', 'sphinx == 3.1.2',
-<<<<<<< HEAD
             'pydata-sphinx-theme', 'sphinx-gallery', 'docutils == 0.15.2',
-            'pillow', 'netcdf4', 'siphon', 'tables',
-=======
-            'sphinx_rtd_theme==0.5.0', 'sphinx-gallery', 'docutils == 0.15.2',
             'pillow', 'netcdf4', 'siphon',
->>>>>>> 518cc355
             'sphinx-toggleprompt >= 0.0.5'],
     'test': TESTS_REQUIRE
 }
