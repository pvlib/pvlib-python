--- conflicted
+++ resolved
@@ -131,7 +131,19 @@
 
 
 try:
-<<<<<<< HEAD
+    # Attempt to load ECMWF API key used for testing
+    # pvlib.iotools.get_era5
+    ecwmf_api_key = os.environ["ECMWF_API_KEY"]
+    has_ecmwf_credentials = True
+except KeyError:
+    has_ecmwf_credentials = False
+
+requires_ecmwf_credentials = pytest.mark.skipif(
+    not has_ecmwf_credentials,
+    reason='requires ECMWF credentials')
+
+
+try:
     # Attempt to load NASA EarthData credentials used for testing
     # pvlib.iotools.get_merra2
     earthdata_username = os.environ["EARTHDATA_USERNAME"]
@@ -143,18 +155,6 @@
 requires_earthdata_credentials = pytest.mark.skipif(
     not has_earthdata_credentials,
     reason='requires EarthData credentials')
-=======
-    # Attempt to load ECMWF API key used for testing
-    # pvlib.iotools.get_era5
-    ecwmf_api_key = os.environ["ECMWF_API_KEY"]
-    has_ecmwf_credentials = True
-except KeyError:
-    has_ecmwf_credentials = False
-
-requires_ecmwf_credentials = pytest.mark.skipif(
-    not has_ecmwf_credentials,
-    reason='requires ECMWF credentials')
->>>>>>> b70fb0f7
 
 
 try:
