--- conflicted
+++ resolved
@@ -295,11 +295,7 @@
 def test_low_sun_angles():
     # GH 656, 824
     result = tracking.singleaxis(
-<<<<<<< HEAD
-        apparent_zenith=80, apparent_azimuth=338, axis_slope=30,
-=======
         apparent_zenith=80, solar_azimuth=338, axis_tilt=30,
->>>>>>> a994fb7e
         axis_azimuth=180, max_angle=60, backtrack=True, gcr=0.35)
     expected = {
         'tracker_theta': np.array([60.0]),
